/*
 * Copyright 2022 HM Revenue & Customs
 *
 * Licensed under the Apache License, Version 2.0 (the "License");
 * you may not use this file except in compliance with the License.
 * You may obtain a copy of the License at
 *
 *     http://www.apache.org/licenses/LICENSE-2.0
 *
 * Unless required by applicable law or agreed to in writing, software
 * distributed under the License is distributed on an "AS IS" BASIS,
 * WITHOUT WARRANTIES OR CONDITIONS OF ANY KIND, either express or implied.
 * See the License for the specific language governing permissions and
 * limitations under the License.
 */

package generators

import config.Constants
import connectors.MessageConnector.EisSubmissionResult
import connectors.MessageConnector.EisSubmissionResult.DownstreamInternalServerError
import connectors.MessageConnector.EisSubmissionResult.EisSubmissionFailure
import connectors.MessageConnector.EisSubmissionResult.EisSubmissionFailureDownstream
import connectors.MessageConnector.EisSubmissionResult.EisSubmissionRejected
import connectors.MessageConnector.EisSubmissionResult.EisSubmissionSuccessful
import connectors.MessageConnector.EisSubmissionResult.ErrorInPayload
import connectors.MessageConnector.EisSubmissionResult.UnexpectedHttpResponse
import connectors.MessageConnector.EisSubmissionResult.VirusFoundOrInvalidToken
import models.MessageStatus.SubmissionPending
import models.SubmissionProcessingResult.SubmissionFailure
import models.SubmissionProcessingResult.SubmissionFailureExternal
import models.SubmissionProcessingResult.SubmissionFailureInternal
import models._
import org.scalacheck.Arbitrary
import org.scalacheck.Arbitrary.arbitrary
import org.scalacheck.Gen
import uk.gov.hmrc.http.UpstreamErrorResponse
import utils.JsonHelper

import java.time.LocalDate
import java.time.LocalDateTime

trait ModelGenerators extends BaseGenerators with JavaTimeGenerators with JsonHelper {

  private val pastDate: LocalDate = LocalDate.of(1900, 1, 1)
  private val dateNow: LocalDate  = LocalDate.now

  implicit val arbitraryMessageStatusUpdate: Arbitrary[MessageStatusUpdate] =
    Arbitrary {
      for {
        messageId     <- arbitrary[MessageId]
        messageStatus <- arbitrary[MessageStatus]
      } yield MessageStatusUpdate(messageId, messageStatus)
    }

  implicit lazy val arbitraryMessageStatus: Arbitrary[MessageStatus] =
    Arbitrary {
      Gen.oneOf(MessageStatus.values)
    }

  implicit lazy val arbitraryDepartureId: Arbitrary[DepartureId] =
    Arbitrary {
      for {
        id <- intWithMaxLength(9)
      } yield DepartureId(id)
    }

  implicit lazy val arbitraryMovementReferenceNumber: Arbitrary[MovementReferenceNumber] =
    Arbitrary {
      for {
        year <- Gen
          .choose(0, 99)
          .map(
            y => f"$y%02d"
          )
        country <- Gen.pick(2, 'A' to 'Z')
        serial  <- Gen.pick(13, ('A' to 'Z') ++ ('0' to '9'))
      } yield MovementReferenceNumber(year ++ country.mkString ++ serial.mkString)
    }

  implicit lazy val arbitraryMessageId: Arbitrary[MessageId] =
    Arbitrary {
      intsAboveValue(0).map(MessageId.apply)
    }

  implicit lazy val arbitraryMessageWithStateXml: Arbitrary[MessageWithStatus] =
    Arbitrary {
      for {
        messageId   <- arbitrary[MessageId]
        date        <- datesBetween(pastDate, dateNow)
        time        <- timesBetween(pastDate, dateNow)
        xml         <- Gen.const(<blankXml>message</blankXml>)
        messageType <- arbitrary[MessageType]
        status = SubmissionPending
      } yield MessageWithStatus(messageId, LocalDateTime.of(date, time), messageType, xml, status, 1)
    }

  implicit lazy val arbitraryMessageWithoutStateXml: Arbitrary[MessageWithoutStatus] =
    Arbitrary {
      for {
        messageId   <- arbitrary[MessageId]
        date        <- datesBetween(pastDate, dateNow)
        time        <- timesBetween(pastDate, dateNow)
        xml         <- Gen.const(<blankXml>message</blankXml>)
<<<<<<< HEAD
        messageType <- arbitrary[MessageType]
      } yield MessageWithoutStatus(messageId, LocalDateTime.of(date, time), messageType, xml, 1, convertXmlToJson(xml.toString()))
=======
        messageType <- Gen.oneOf(MessageType.values)
      } yield MessageWithoutStatus(messageId, LocalDateTime.of(date, time), messageType, xml, 1)
>>>>>>> 41e9aa07
    }

  implicit lazy val arbitraryState: Arbitrary[DepartureStatus] =
    Arbitrary {
      Gen.oneOf(DepartureStatus.values)
    }

  implicit lazy val arbitraryChannel: Arbitrary[ChannelType] =
    Arbitrary {
      Gen.oneOf(ChannelType.values)
    }

  implicit lazy val arbitraryBoxId: Arbitrary[BoxId] =
    Arbitrary {
      Gen.uuid.map(_.toString).map(BoxId.apply)
    }

  implicit lazy val arbitraryBox: Arbitrary[Box] =
    Arbitrary {
      for {
        boxId <- arbitrary[BoxId]
      } yield Box(boxId, Constants.BoxName)
    }

  implicit lazy val arbitraryDeparture: Arbitrary[Departure] =
    Arbitrary {
      for {
        id              <- arbitrary[DepartureId]
        channel         <- arbitrary[ChannelType]
        eN              <- arbitrary[String]
        mrn             <- arbitrary[MovementReferenceNumber]
        rN              <- arbitrary[String]
        created         <- arbitrary[LocalDateTime]
        lastUpdated     <- arbitrary[LocalDateTime]
        messages        <- nonEmptyListOfMaxLength[MessageWithStatus](2)
        notificationBox <- arbitrary[Option[Box]]
      } yield models.Departure(id, channel, eN, Some(mrn), rN, created, lastUpdated, messages.length + 1, messages, notificationBox)
    }

  implicit lazy val arbitraryMessageMetaData: Arbitrary[MessageMetaData] =
    Arbitrary {
      for {
        messageType <- arbitrary[MessageType]
        dateTime    <- arbitrary[LocalDateTime]
      } yield MessageMetaData(messageType, dateTime)
    }

  implicit lazy val arbitraryDepartureWithoutMessages: Arbitrary[DepartureWithoutMessages] =
    Arbitrary {
      for {
        id              <- arbitrary[DepartureId]
        channel         <- arbitrary[ChannelType]
        eN              <- arbitrary[String]
        mrn             <- Gen.option(arbitrary[MovementReferenceNumber])
        rN              <- arbitrary[String]
        created         <- arbitrary[LocalDateTime]
        lastUpdated     <- arbitrary[LocalDateTime]
        messageMetaData <- nonEmptyListOfMaxLength[MessageMetaData](2)
        notificationBox <- arbitrary[Option[Box]]
      } yield
        DepartureWithoutMessages(
          id,
          channel,
          eN,
          mrn,
          rN,
          created,
          lastUpdated,
          notificationBox,
          MessageId(messageMetaData.length + 1),
          messageMetaData.length + 1,
          messageMetaData.toList
        )
    }

  implicit lazy val arbitraryFailure: Arbitrary[SubmissionFailure] =
    Arbitrary(Gen.oneOf(SubmissionFailureInternal, SubmissionFailureExternal))

  implicit lazy val arbitrarySubmissionResult: Arbitrary[SubmissionProcessingResult] =
    Arbitrary(Gen.oneOf(SubmissionProcessingResult.values))

  implicit lazy val arbitraryMessageType: Arbitrary[MessageType] =
    Arbitrary(Gen.oneOf(MessageType.values))

  implicit lazy val arbitrarySubmissionFailure: Arbitrary[EisSubmissionFailure] =
    Arbitrary(Gen.oneOf(arbitrary[EisSubmissionRejected], arbitrary[EisSubmissionFailureDownstream]))

  implicit lazy val arbitrarySubmissionFailureInternal: Arbitrary[EisSubmissionRejected] =
    Arbitrary {
      Gen.oneOf(
        ErrorInPayload,
        VirusFoundOrInvalidToken
      )
    }

  implicit lazy val arbitrarySubmissionFailureDownstream: Arbitrary[EisSubmissionFailureDownstream] =
    Arbitrary {
      Gen.oneOf(
        DownstreamInternalServerError,
        UnexpectedHttpResponse(UpstreamErrorResponse("", 418))
      )
    }

  implicit def arbitraryEisSubmissionResult: Arbitrary[EisSubmissionResult] =
    Arbitrary(
      Gen.oneOf(
        arbitrary[EisSubmissionRejected],
        arbitrary[EisSubmissionFailureDownstream],
        Gen.const(EisSubmissionSuccessful)
      )
    )

  implicit lazy val arbitraryDepartureMessage: Arbitrary[DepartureMessages] =
    Arbitrary {
      for {
        departureId <- arbitrary[DepartureId]
        eoriNumber  <- arbitrary[String]
        message     <- arbitrary[MessageWithStatus]
      } yield DepartureMessages(departureId, EORINumber(eoriNumber), List(message))
    }
}<|MERGE_RESOLUTION|>--- conflicted
+++ resolved
@@ -102,13 +102,9 @@
         date        <- datesBetween(pastDate, dateNow)
         time        <- timesBetween(pastDate, dateNow)
         xml         <- Gen.const(<blankXml>message</blankXml>)
-<<<<<<< HEAD
         messageType <- arbitrary[MessageType]
-      } yield MessageWithoutStatus(messageId, LocalDateTime.of(date, time), messageType, xml, 1, convertXmlToJson(xml.toString()))
-=======
-        messageType <- Gen.oneOf(MessageType.values)
+
       } yield MessageWithoutStatus(messageId, LocalDateTime.of(date, time), messageType, xml, 1)
->>>>>>> 41e9aa07
     }
 
   implicit lazy val arbitraryState: Arbitrary[DepartureStatus] =
