--- conflicted
+++ resolved
@@ -449,57 +449,13 @@
             Json.obj()
           }
 
-<<<<<<< HEAD
         val fullSelector =
           baseSelector ++ dateSelector ++ lrnSelector
-=======
-    collection.flatMap {
-      coll =>
-        val fetchCount = coll
-          .count(
-            selector = Some(countSelector),
-            limit = None,
-            skip = 0,
-            hint = None,
-            readConcern = ReadConcern.Local
-          )
-          .map(_.toInt)
-
-        val totalMatchCount = coll
-          .count(
-            selector = Some(countSelector ++ lrnSelector),
-            limit = None,
-            skip = 0,
-            hint = None,
-            readConcern = ReadConcern.Local
-          )
-          .map(_.toInt)
-
-        val lrnFilter = selector ++ lrnSelector
-        val fetchResults = coll
-          .find(lrnFilter, Some(DepartureWithoutMessages.projection))
-          .sort(Json.obj("lastUpdated" -> -1))
-          .cursor[DepartureWithoutMessages]()
-          .collect[Seq](limit, Cursor.FailOnError())
-
-        (fetchCount, fetchResults, totalMatchCount).mapN {
-          case (count, results, matchCount) =>
-            ResponseDepartures(
-              departures = results.map(ResponseDeparture.build),
-              retrievedDepartures = results.length,
-              totalDepartures = count,
-              totalMatched = Some(matchCount)
-            )
-        }
-    }
-  }
->>>>>>> 5f0193c6
 
         val nextMessageId = Json.obj("nextMessageId" -> Json.obj("$size" -> "$messages"))
 
         val projection = DepartureWithoutMessages.projection ++ nextMessageId
 
-<<<<<<< HEAD
         val limit = pageSize.map(Math.max(1, _)).getOrElse(appConfig.maxRowsReturned(channelFilter))
 
         val skip = Math.abs(page.getOrElse(1) - 1) * limit
@@ -539,34 +495,6 @@
                   totalMatched = matchCount
                 )
             }
-=======
-    collection.flatMap {
-      coll =>
-        val fetchCount = coll
-          .count(
-            selector = Some(countSelector),
-            limit = None,
-            skip = 0,
-            hint = None,
-            readConcern = ReadConcern.Local
-          )
-          .map(_.toInt)
-
-        val fetchResults = coll
-          .find(selector, Some(DepartureWithoutMessages.projection))
-          .sort(Json.obj("lastUpdated" -> -1))
-          .skip(skip)
-          .cursor[DepartureWithoutMessages]()
-          .collect[Seq](limit, Cursor.FailOnError())
-
-        (fetchCount, fetchResults).mapN {
-          case (count, results) =>
-            ResponseDepartures(
-              departures = results.map(ResponseDeparture.build),
-              retrievedDepartures = results.length,
-              totalDepartures = count
-            )
->>>>>>> 5f0193c6
         }
     }
 
