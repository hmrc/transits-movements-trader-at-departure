--- conflicted
+++ resolved
@@ -126,7 +126,6 @@
   }
 
   @deprecated("Use updateDeparture since this will be removed in the next version", "next")
-<<<<<<< HEAD
   def setDepartureStateAndMessageState(
     departureId: DepartureId,
     messageId: MessageId,
@@ -134,14 +133,6 @@
     messageState: MessageStatus
   ): Future[Option[Unit]] = {
 
-    implicit val modifierClock: Clock = clock
-
-=======
-  def setDepartureStateAndMessageState(departureId: DepartureId,
-                                       messageId: MessageId,
-                                       departureState: DepartureStatus,
-                                       messageState: MessageStatus): Future[Option[Unit]] = {
->>>>>>> 88a4a257
     val selector = DepartureIdSelector(departureId)
 
     val modifier = CompoundStatusUpdate(DepartureStatusUpdate(departureState), MessageStatusUpdate(messageId, messageState))
@@ -268,17 +259,12 @@
   }
 
   def fetchAllDepartures(eoriNumber: String, channelFilter: ChannelType, updatedSince: Option[OffsetDateTime]): Future[Seq[DepartureWithoutMessages]] = {
-<<<<<<< HEAD
     val dateFilter = updatedSince
       .map(
-        dateTime => Json.obj("updated" -> Json.obj("$gte" -> dateTime))
+        dateTime => Json.obj("lastUpdated" -> Json.obj("$gte" -> dateTime))
       )
       .getOrElse(Json.obj())
     val selector = Json.obj("eoriNumber" -> eoriNumber, "channel" -> channelFilter) ++ dateFilter
-=======
-    val dateFilter = updatedSince.map(dateTime => Json.obj("lastUpdated" -> Json.obj("$gte" -> dateTime))).getOrElse(Json.obj())
-    val selector   = Json.obj("eoriNumber" -> eoriNumber, "channel" -> channelFilter) ++ dateFilter
->>>>>>> 88a4a257
 
     collection.flatMap {
       _.find(selector, DepartureWithoutMessages.projection)
