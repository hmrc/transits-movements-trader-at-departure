/*
 * Copyright 2021 HM Revenue & Customs
 *
 * Licensed under the Apache License, Version 2.0 (the "License");
 * you may not use this file except in compliance with the License.
 * You may obtain a copy of the License at
 *
 *     http://www.apache.org/licenses/LICENSE-2.0
 *
 * Unless required by applicable law or agreed to in writing, software
 * distributed under the License is distributed on an "AS IS" BASIS,
 * WITHOUT WARRANTIES OR CONDITIONS OF ANY KIND, either express or implied.
 * See the License for the specific language governing permissions and
 * limitations under the License.
 */

package connectors

import java.time.LocalDateTime
import java.time.OffsetDateTime

import com.github.tomakehurst.wiremock.client.WireMock._
import config.AppConfig
import connectors.MessageConnector.EisSubmissionResult.DownstreamBadGateway
import connectors.MessageConnector.EisSubmissionResult.DownstreamInternalServerError
import connectors.MessageConnector.EisSubmissionResult.EisSubmissionSuccessful
import generators.ModelGenerators
import models.ChannelType.api
import models.ChannelType.web
import models.DepartureId
import models.MessageStatus
import models.MessageType
import models.MessageWithStatus
import org.scalacheck.Gen
import org.scalatest.OptionValues
import org.scalatest.concurrent.IntegrationPatience
import org.scalatest.concurrent.ScalaFutures
import org.scalatest.freespec.AnyFreeSpec
import org.scalatest.matchers.must.Matchers
import org.scalatestplus.mockito.MockitoSugar
import org.scalatestplus.scalacheck.ScalaCheckPropertyChecks
import play.api.Configuration
import play.api.Environment
import play.api.test.Helpers.running
import uk.gov.hmrc.http.HeaderCarrier
import uk.gov.hmrc.play.bootstrap.config.ServicesConfig

class MessageConnectorSpec
    extends AnyFreeSpec
    with MockitoSugar
    with ScalaFutures
    with Matchers
    with IntegrationPatience
    with WiremockSuite
    with ScalaCheckPropertyChecks
    with ModelGenerators
    with OptionValues {

  import MessageConnectorSpec._

  override protected def portConfigKey: String = "microservice.services.eis.port"

  implicit val headerCarrier: HeaderCarrier = HeaderCarrier()

  private val messageType: MessageType = Gen.oneOf(MessageType.values).sample.value

  private val env           = Environment.simple()
  private val configuration = Configuration.load(env)

  private val channelGen = Gen.oneOf(web, api)

  "MessageConnector" - {

    "post" - {

      "return HttpResponse with status Accepted when when post is successful with Accepted" in {

        forAll(channelGen) {
          channel =>
            val messageSender = "MDTP-DEP-00000000000000000000123-01"

            server.stubFor(
              post(urlEqualTo(postUrl))
                .withHeader("Content-Type", equalTo("application/xml"))
                .withHeader("Accept", equalTo("application/xml"))
                .withHeader("X-Message-Type", equalTo(messageType.toString))
                .withHeader("X-Message-Sender", equalTo(messageSender))
                .withRequestBody(matchingXPath("/transitRequest"))
                .withHeader("channel", equalTo(channel.toString))
                .willReturn(
                  aResponse()
                    .withStatus(202)
                )
            )
<<<<<<< HEAD
            val app       = appBuilder.build()
            val connector = app.injector.instanceOf[MessageConnector]
            val postValue = MessageWithStatus(
              LocalDateTime.now(),
              messageType,
              <CC007A>test</CC007A>,
              MessageStatus.SubmissionPending,
              1,
              convertXmlToJson(<CC007A>test</CC007A>.toString)
            )
=======
            val app = appBuilder.build()
            val postValue = MessageWithStatus(LocalDateTime.now(),
                                              messageType,
                                              <CC007A>test</CC007A>,
                                              MessageStatus.SubmissionPending,
                                              1,
                                              convertXmlToJson(<CC007A>test</CC007A>.toString))
>>>>>>> a063f245
            val departureId = DepartureId(123)

            running(app) {
              val connector = app.injector.instanceOf[MessageConnector]
              val result    = connector.post(departureId, postValue, OffsetDateTime.now(), channel)
              result.futureValue mustEqual EisSubmissionSuccessful
            }
        }
      }

      "return a BAD_GATEWAY for a return code of 502" in {

        forAll(channelGen) {
          channel =>
            val messageSender = "MDTP-DEP-00000000000000000000123-01"

            server.stubFor(
              post(urlEqualTo(postUrl))
                .withHeader("Content-Type", equalTo("application/xml"))
                .withHeader("Accept", equalTo("application/xml"))
                .withHeader("X-Message-Type", equalTo(messageType.toString))
                .withHeader("X-Message-Sender", equalTo(messageSender))
                .withHeader("channel", equalTo(channel.toString))
                .willReturn(
                  aResponse()
                    .withStatus(502)
                )
            )

            val postValue = MessageWithStatus(
              LocalDateTime.now(),
              messageType,
              <CC007A>test</CC007A>,
              MessageStatus.SubmissionPending,
              1,
              convertXmlToJson(<CC007A>test</CC007A>.toString)
            )
            val departureId = DepartureId(123)
            val app         = appBuilder.build()

            running(app) {
              val connector = app.injector.instanceOf[MessageConnector]
              val result    = connector.post(departureId, postValue, OffsetDateTime.now(), channel)
              result.futureValue mustEqual DownstreamBadGateway
            }
        }

      }

      "return a BAD_GATEWAY for a return code of 500" in {

        forAll(channelGen) {
          channel =>
            val messageSender = "MDTP-DEP-00000000000000000000123-01"

            server.stubFor(
              post(urlEqualTo(postUrl))
                .withHeader("Content-Type", equalTo("application/xml"))
                .withHeader("Accept", equalTo("application/xml"))
                .withHeader("X-Message-Type", equalTo(messageType.toString))
                .withHeader("X-Message-Sender", equalTo(messageSender))
                .withHeader("channel", equalTo(channel.toString))
                .willReturn(
                  aResponse()
                    .withStatus(500)
                )
            )

            val postValue = MessageWithStatus(
              LocalDateTime.now(),
              messageType,
              <CC007A>test</CC007A>,
              MessageStatus.SubmissionPending,
              1,
              convertXmlToJson(<CC007A>test</CC007A>.toString())
            )
            val departureId = DepartureId(123)
            val app         = appBuilder.build()

            running(app) {
              val connector = app.injector.instanceOf[MessageConnector]
              val result    = connector.post(departureId, postValue, OffsetDateTime.now(), channel)
              result.futureValue mustEqual DownstreamInternalServerError
            }

        }

      }

      "return an UnexpectedHttpResonse for an error code other than 202, 400, 403, 500 and 502" in {

        forAll(channelGen) {
          channel =>
            val messageSender = "MDTP-DEP-00000000000000000000123-01"

            server.stubFor(
              post(urlEqualTo(postUrl))
                .withHeader("Content-Type", equalTo("application/xml"))
                .withHeader("Accept", equalTo("application/xml"))
                .withHeader("X-Message-Type", equalTo(messageType.toString))
                .withHeader("X-Message-Sender", equalTo(messageSender))
                .withHeader("channel", equalTo(channel.toString))
                .willReturn(
                  aResponse()
                    .withStatus(418)
                )
            )

            val postValue = MessageWithStatus(
              LocalDateTime.now(),
              messageType,
              <CC007A>test</CC007A>,
              MessageStatus.SubmissionPending,
              1,
              convertXmlToJson(<CC007A>test</CC007A>.toString())
            )
            val departureId = DepartureId(123)
            val app         = appBuilder.build()

            running(app) {
              val connector = app.injector.instanceOf[MessageConnector]
              val result    = connector.post(departureId, postValue, OffsetDateTime.now(), channel)
              result.futureValue.statusCode mustEqual 418
            }
        }
      }

    }
  }

}

object MessageConnectorSpec {

  private val postUrl                        = "/movements/messages"
  private val genFailedStatusCodes: Gen[Int] = Gen.choose(400, 599)
}<|MERGE_RESOLUTION|>--- conflicted
+++ resolved
@@ -92,7 +92,6 @@
                     .withStatus(202)
                 )
             )
-<<<<<<< HEAD
             val app       = appBuilder.build()
             val connector = app.injector.instanceOf[MessageConnector]
             val postValue = MessageWithStatus(
@@ -103,15 +102,6 @@
               1,
               convertXmlToJson(<CC007A>test</CC007A>.toString)
             )
-=======
-            val app = appBuilder.build()
-            val postValue = MessageWithStatus(LocalDateTime.now(),
-                                              messageType,
-                                              <CC007A>test</CC007A>,
-                                              MessageStatus.SubmissionPending,
-                                              1,
-                                              convertXmlToJson(<CC007A>test</CC007A>.toString))
->>>>>>> a063f245
             val departureId = DepartureId(123)
 
             running(app) {
