/*
 * Copyright 2021 HM Revenue & Customs
 *
 * Licensed under the Apache License, Version 2.0 (the "License");
 * you may not use this file except in compliance with the License.
 * You may obtain a copy of the License at
 *
 *     http://www.apache.org/licenses/LICENSE-2.0
 *
 * Unless required by applicable law or agreed to in writing, software
 * distributed under the License is distributed on an "AS IS" BASIS,
 * WITHOUT WARRANTIES OR CONDITIONS OF ANY KIND, either express or implied.
 * See the License for the specific language governing permissions and
 * limitations under the License.
 */

package repositories

import cats.syntax.all._
import java.time.Clock
import java.time.LocalDateTime
import java.time.OffsetDateTime
import config.AppConfig
import javax.inject.Inject
import models._
import play.api.libs.json.JsObject
import play.api.libs.json.Json
import play.modules.reactivemongo.ReactiveMongoApi
import reactivemongo.api.bson.collection.BSONSerializationPack
import reactivemongo.api.Cursor
import reactivemongo.api.commands.WriteResult
import reactivemongo.api.indexes.Index.Aux
import reactivemongo.api.indexes.IndexType
import reactivemongo.bson.BSONDocument
import reactivemongo.play.json.ImplicitBSONHandlers.JsObjectDocumentWriter
import reactivemongo.play.json.collection.JSONCollection
import utils.IndexUtils

import scala.concurrent.ExecutionContext
import scala.concurrent.Future
import scala.util.Success
import scala.util.Failure
import scala.util.Try
import models.response.ResponseDepartures
import models.response.ResponseDeparture

class DepartureRepository @Inject()(mongo: ReactiveMongoApi, appConfig: AppConfig)(implicit ec: ExecutionContext, clock: Clock) extends MongoDateTimeFormats {

  private lazy val eoriNumberIndex: Aux[BSONSerializationPack.type] = IndexUtils.index(
    key = Seq("eoriNumber" -> IndexType.Ascending),
    name = Some("eori-number-index")
  )

  private lazy val channelIndex: Aux[BSONSerializationPack.type] = IndexUtils.index(
    key = Seq("channelType" -> IndexType.Ascending),
    name = Some("channel-type-index")
  )

  private lazy val referenceNumberIndex: Aux[BSONSerializationPack.type] = IndexUtils.index(
    key = Seq("referenceNumber" -> IndexType.Ascending),
    name = Some("reference-number-index")
  )

  private lazy val lastUpdatedIndex: Aux[BSONSerializationPack.type] = IndexUtils.index(
    key = Seq("lastUpdated" -> IndexType.Ascending),
    name = Some("last-updated-index"),
    options = BSONDocument("expireAfterSeconds" -> appConfig.cacheTtl)
  )

  val started: Future[Unit] =
    collection
      .flatMap {
        jsonCollection =>
          for {
            _   <- jsonCollection.indexesManager.ensure(channelIndex)
            _   <- jsonCollection.indexesManager.ensure(eoriNumberIndex)
            _   <- jsonCollection.indexesManager.ensure(referenceNumberIndex)
            res <- jsonCollection.indexesManager.ensure(lastUpdatedIndex)
          } yield res
      }
      .map(
        _ => ()
      )

  private lazy val collectionName = DepartureRepository.collectionName

  private def collection: Future[JSONCollection] =
    mongo.database.map(_.collection[JSONCollection](collectionName))

  def insert(departure: Departure): Future[Unit] =
    collection.flatMap {
      _.insert(false)
        .one(Json.toJsObject(departure))
        .map(
          _ => ()
        )
    }

  def addNewMessage(departureId: DepartureId, message: Message): Future[Try[Unit]] = {

    val selector = Json.obj(
      "_id" -> departureId
    )

    val modifier =
      Json.obj(
        "$set" -> Json.obj(
          "lastUpdated" -> LocalDateTime.now(clock)
        ),
        "$inc" -> Json.obj(
          "nextMessageCorrelationId" -> 1
        ),
        "$push" -> Json.obj(
          "messages" -> Json.toJson(message)
        )
      )

    collection.flatMap {
      _.findAndUpdate(selector, modifier)
        .map {
          _.lastError
            .map {
              le =>
                if (le.updatedExisting) Success(()) else Failure(new Exception(s"Could not find departure $departureId"))
            }
            .getOrElse(Failure(new Exception("Failed to update departure")))
        }
    }
  }

  @deprecated("Use updateDeparture since this will be removed in the next version", "next")
  def setDepartureStateAndMessageState(
    departureId: DepartureId,
    messageId: MessageId,
    departureState: DepartureStatus,
    messageState: MessageStatus
  ): Future[Option[Unit]] = {
<<<<<<< HEAD
=======

>>>>>>> 849881a3
    val selector = DepartureIdSelector(departureId)

    val modifier = CompoundStatusUpdate(DepartureStatusUpdate(departureState), MessageStatusUpdate(messageId, messageState))

    updateDeparture(selector, modifier).map(_.toOption)
  }

  def setMessageState(departureId: DepartureId, messageId: Int, messageStatus: MessageStatus): Future[Try[Unit]] = {
    val selector = Json.obj(
      "$and" -> Json.arr(
        Json.obj("_id"                         -> departureId),
        Json.obj(s"messages.$messageId.status" -> Json.obj("$exists" -> true))
      )
    )

    val modifier = Json.obj(
      "$set" -> Json.obj(
        s"messages.$messageId.status" -> messageStatus.toString
      )
    )

    collection.flatMap {
      _.update(false)
        .one(selector, modifier)
        .map {
          WriteResult
            .lastError(_)
            .map {
              le =>
                if (le.updatedExisting) Success(())
                else
                  Failure(new Exception(le.errmsg match {
                    case Some(err) => err
                    case None      => "Unable to update message status"
                  }))
            }
            .getOrElse(Failure(new Exception("Unable to update message status")))
        }
    }
  }

  def get(departureId: DepartureId): Future[Option[Departure]] = {

    val selector = Json.obj(
      "_id" -> departureId
    )

    collection.flatMap {
      _.find(selector, None)
        .one[Departure]
    }
  }

  def get(departureId: DepartureId, channelFilter: ChannelType): Future[Option[Departure]] = {

    val selector = Json.obj(
      "_id"     -> departureId,
      "channel" -> channelFilter
    )

    collection.flatMap {
      _.find(selector, None)
        .one[Departure]
    }
  }

  def addResponseMessage(departureId: DepartureId, message: Message, status: DepartureStatus): Future[Try[Unit]] = {
    val selector = Json.obj(
      "_id" -> departureId
    )

    val modifier =
      Json.obj(
        "$set" -> Json.obj(
          "lastUpdated" -> LocalDateTime.now(clock),
          "status"      -> status.toString
        ),
        "$push" -> Json.obj(
          "messages" -> Json.toJson(message)
        )
      )

    collection.flatMap {
      _.findAndUpdate(selector, modifier)
        .map {
          _.lastError
            .map {
              le =>
                if (le.updatedExisting) Success(()) else Failure(new Exception(s"Could not find departure $departureId"))
            }
            .getOrElse(Failure(new Exception("Failed to update departure")))
        }
    }
  }

  def setMrnAndAddResponseMessage(departureId: DepartureId, message: Message, status: DepartureStatus, mrn: MovementReferenceNumber): Future[Try[Unit]] = {
    val selector = Json.obj(
      "_id" -> departureId
    )

    val modifier =
      Json.obj(
        "$set" -> Json.obj(
          "lastUpdated"             -> LocalDateTime.now(clock),
          "movementReferenceNumber" -> mrn,
          "status"                  -> status.toString
        ),
        "$push" -> Json.obj(
          "messages" -> Json.toJson(message)
        )
      )

    collection.flatMap {
      _.findAndUpdate(selector, modifier)
        .map {
          _.lastError
            .map {
              le =>
                if (le.updatedExisting) Success(()) else Failure(new Exception(s"Could not find departure $departureId"))
            }
            .getOrElse(Failure(new Exception("Failed to update departure")))
        }
    }
  }

<<<<<<< HEAD
  def fetchAllDepartures(eoriNumber: String, channelFilter: ChannelType, updatedSince: Option[OffsetDateTime]): Future[ResponseDepartures] = {
=======
  def fetchAllDepartures(eoriNumber: String, channelFilter: ChannelType, updatedSince: Option[OffsetDateTime]): Future[Seq[DepartureWithoutMessages]] = {
>>>>>>> 849881a3
    val dateFilter = updatedSince
      .map(
        dateTime => Json.obj("lastUpdated" -> Json.obj("$gte" -> dateTime))
      )
      .getOrElse(Json.obj())
<<<<<<< HEAD

=======
>>>>>>> 849881a3
    val selector = Json.obj("eoriNumber" -> eoriNumber, "channel" -> channelFilter) ++ dateFilter

    collection.flatMap {
      coll =>
        val fetchCount = coll.count(Some(selector))

        val fetchResults = coll
          .find(selector, DepartureWithoutMessages.projection)
          .sort(Json.obj("lastUpdated" -> -1))
          .cursor[DepartureWithoutMessages]()
          .collect[Seq](appConfig.maxRowsReturned(channelFilter), Cursor.FailOnError())

        (fetchCount, fetchResults).mapN {
          case (count, results) =>
            ResponseDepartures(
              departures = results.map(ResponseDeparture.build),
              retrievedDepartures = results.length,
              totalDepartures = count
            )
        }
    }
  }

  def updateDeparture[A](selector: DepartureSelector, modifier: A)(implicit ev: DepartureModifier[A]): Future[Try[Unit]] = {

    import models.DepartureModifier.toJson

    collection.flatMap {
      _.update(false)
        .one[JsObject, JsObject](Json.toJsObject(selector), modifier)
        .map {
          writeResult =>
            if (writeResult.n > 0)
              Success(())
            else
              writeResult.errmsg
                .map(
                  x => Failure(new Exception(x))
                )
                .getOrElse(Failure(new Exception("Unable to update message status")))
        }
    }
  }
}

object DepartureRepository {
  val collectionName = "departures"
}<|MERGE_RESOLUTION|>--- conflicted
+++ resolved
@@ -135,10 +135,6 @@
     departureState: DepartureStatus,
     messageState: MessageStatus
   ): Future[Option[Unit]] = {
-<<<<<<< HEAD
-=======
-
->>>>>>> 849881a3
     val selector = DepartureIdSelector(departureId)
 
     val modifier = CompoundStatusUpdate(DepartureStatusUpdate(departureState), MessageStatusUpdate(messageId, messageState))
@@ -264,20 +260,13 @@
     }
   }
 
-<<<<<<< HEAD
   def fetchAllDepartures(eoriNumber: String, channelFilter: ChannelType, updatedSince: Option[OffsetDateTime]): Future[ResponseDepartures] = {
-=======
-  def fetchAllDepartures(eoriNumber: String, channelFilter: ChannelType, updatedSince: Option[OffsetDateTime]): Future[Seq[DepartureWithoutMessages]] = {
->>>>>>> 849881a3
     val dateFilter = updatedSince
       .map(
         dateTime => Json.obj("lastUpdated" -> Json.obj("$gte" -> dateTime))
       )
       .getOrElse(Json.obj())
-<<<<<<< HEAD
-
-=======
->>>>>>> 849881a3
+
     val selector = Json.obj("eoriNumber" -> eoriNumber, "channel" -> channelFilter) ++ dateFilter
 
     collection.flatMap {
