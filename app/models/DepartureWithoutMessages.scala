--- conflicted
+++ resolved
@@ -72,14 +72,10 @@
         (__ \ "referenceNumber").read[String] and
         (__ \ "status").read[DepartureStatus] and
         (__ \ "created").read(MongoDateTimeFormats.localDateTimeRead) and
-<<<<<<< HEAD
-        (__ \ "lastUpdated").read(MongoDateTimeFormats.localDateTimeRead) and
-        (__ \ "notificationBox").readNullable[Box]
-=======
         (__ \ "lastUpdated")
           .read(MongoDateTimeFormats.localDateTimeRead)
-          .orElse((__ \ "updated").read(MongoDateTimeFormats.localDateTimeRead))
->>>>>>> 06e6ae9e
+          .orElse((__ \ "updated").read(MongoDateTimeFormats.localDateTimeRead)) and
+        (__ \ "notificationBox").readNullable[Box]
     )(DepartureWithoutMessages.apply _)
 
   val projection: JsObject = Json.obj(
@@ -90,12 +86,8 @@
     "referenceNumber"         -> 1,
     "status"                  -> 1,
     "created"                 -> 1,
-<<<<<<< HEAD
+    "updated"                 -> 1,
     "lastUpdated"             -> 1,
     "notificationBox"         -> 1
-=======
-    "updated"                 -> 1,
-    "lastUpdated"             -> 1
->>>>>>> 06e6ae9e
   )
 }