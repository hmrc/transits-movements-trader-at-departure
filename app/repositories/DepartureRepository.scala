/*
 * Copyright 2021 HM Revenue & Customs
 *
 * Licensed under the Apache License, Version 2.0 (the "License");
 * you may not use this file except in compliance with the License.
 * You may obtain a copy of the License at
 *
 *     http://www.apache.org/licenses/LICENSE-2.0
 *
 * Unless required by applicable law or agreed to in writing, software
 * distributed under the License is distributed on an "AS IS" BASIS,
 * WITHOUT WARRANTIES OR CONDITIONS OF ANY KIND, either express or implied.
 * See the License for the specific language governing permissions and
 * limitations under the License.
 */

package repositories

import cats.syntax.all._
import config.AppConfig
import models._
import models.response.ResponseDeparture
import models.response.ResponseDepartures
import play.api.Configuration
import play.api.libs.json.JsObject
import play.api.libs.json.Json
import play.modules.reactivemongo.ReactiveMongoApi
import reactivemongo.api.Cursor
import reactivemongo.api.bson.collection.BSONSerializationPack
import reactivemongo.api.commands.WriteResult
import reactivemongo.api.indexes.Index.Aux
import reactivemongo.api.indexes.IndexType
import reactivemongo.bson.BSONDocument
import reactivemongo.play.json.ImplicitBSONHandlers.JsObjectDocumentWriter
import reactivemongo.play.json.collection.JSONCollection
import utils.IndexUtils

import java.time.Clock
import java.time.LocalDateTime
import java.time.OffsetDateTime
import javax.inject.Inject
import scala.concurrent.ExecutionContext
import scala.concurrent.Future
import scala.util.Failure
import scala.util.Success
import scala.util.Try

class DepartureRepository @Inject()(mongo: ReactiveMongoApi, appConfig: AppConfig, config: Configuration)(implicit ec: ExecutionContext, clock: Clock)
    extends MongoDateTimeFormats {

  private lazy val eoriNumberIndex: Aux[BSONSerializationPack.type] = IndexUtils.index(
    key = Seq("eoriNumber" -> IndexType.Ascending),
    name = Some("eori-number-index")
  )

  private lazy val channelIndex: Aux[BSONSerializationPack.type] = IndexUtils.index(
    key = Seq("channel" -> IndexType.Ascending),
    name = Some("channel-index")
  )

  private lazy val referenceNumberIndex: Aux[BSONSerializationPack.type] = IndexUtils.index(
    key = Seq("referenceNumber" -> IndexType.Ascending),
    name = Some("reference-number-index")
  )

  private lazy val lastUpdatedIndex: Aux[BSONSerializationPack.type] = IndexUtils.index(
    key = Seq("lastUpdated" -> IndexType.Ascending),
    name = Some("last-updated-index"),
    options = BSONDocument("expireAfterSeconds" -> appConfig.cacheTtl)
  )

  private lazy val fetchAllIndex: Aux[BSONSerializationPack.type] = IndexUtils.index(
    key = Seq("channel" -> IndexType.Ascending, "eoriNumber" -> IndexType.Ascending),
    name = Some("fetch-all-index")
  )

  private lazy val fetchAllWithDateFilterIndex: Aux[BSONSerializationPack.type] = IndexUtils.index(
    key = Seq("channel" -> IndexType.Ascending, "eoriNumber" -> IndexType.Ascending, "lastUpdated" -> IndexType.Descending),
    name = Some("fetch-all-with-date-filter-index")
  )

  val started: Future[Unit] =
    collection
      .flatMap {
        jsonCollection =>
          for {
            _   <- jsonCollection.indexesManager.ensure(channelIndex)
            _   <- jsonCollection.indexesManager.ensure(eoriNumberIndex)
            _   <- jsonCollection.indexesManager.ensure(referenceNumberIndex)
            _   <- jsonCollection.indexesManager.ensure(fetchAllIndex)
            _   <- jsonCollection.indexesManager.ensure(fetchAllWithDateFilterIndex)
            res <- jsonCollection.indexesManager.ensure(lastUpdatedIndex)
          } yield res
      }
      .map(
        _ => ()
      )

  private lazy val collectionName = DepartureRepository.collectionName

  private def collection: Future[JSONCollection] =
    mongo.database.map(_.collection[JSONCollection](collectionName))

  def bulkInsert(departures: Seq[Departure]): Future[Unit] =
    collection.flatMap {
      _.insert(ordered = false)
        .many(departures.map(Json.toJsObject[Departure]))
        .map(
          _ => ()
        )
    }

  def insert(departure: Departure): Future[Unit] =
    collection.flatMap {
      _.insert(false)
        .one(Json.toJsObject(departure))
        .map(
          _ => ()
        )
    }

  private lazy val featureFlag: Boolean = config.get[Boolean]("feature-flags.testOnly.enabled")

  def getMaxDepartureId: Future[Option[DepartureId]] =
    if (featureFlag) {
      collection.flatMap(
        _.find(Json.obj(), None)
          .sort(Json.obj("_id" -> -1))
          .one[Departure]
          .map(_.map(_.departureId))
      )
    } else Future.successful(None)

  def addNewMessage(departureId: DepartureId, message: Message): Future[Try[Unit]] = {

    val selector = Json.obj(
      "_id" -> departureId
    )

    val modifier =
      Json.obj(
        "$set" -> Json.obj(
          "lastUpdated" -> LocalDateTime.now(clock)
        ),
        "$inc" -> Json.obj(
          "nextMessageCorrelationId" -> 1
        ),
        "$push" -> Json.obj(
          "messages" -> Json.toJson(message)
        )
      )

    collection.flatMap {
      _.findAndUpdate(selector, modifier)
        .map {
          _.lastError
            .map {
              le =>
                if (le.updatedExisting) Success(()) else Failure(new Exception(s"Could not find departure $departureId"))
            }
            .getOrElse(Failure(new Exception("Failed to update departure")))
        }
    }
  }

  @deprecated("Use updateDeparture since this will be removed in the next version", "next")
  def setDepartureStateAndMessageState(
    departureId: DepartureId,
    messageId: MessageId,
    departureState: DepartureStatus,
    messageState: MessageStatus
  ): Future[Option[Unit]] = {
    val selector = DepartureIdSelector(departureId)

    val modifier = CompoundStatusUpdate(DepartureStatusUpdate(departureState), MessageStatusUpdate(messageId, messageState))

    updateDeparture(selector, modifier).map(_.toOption)
  }

  def setMessageState(departureId: DepartureId, messageId: Int, messageStatus: MessageStatus): Future[Try[Unit]] = {
    val selector = Json.obj(
      "$and" -> Json.arr(
        Json.obj("_id"                         -> departureId),
        Json.obj(s"messages.$messageId.status" -> Json.obj("$exists" -> true))
      )
    )

    val modifier = Json.obj(
      "$set" -> Json.obj(
        s"messages.$messageId.status" -> messageStatus.toString
      )
    )

    collection.flatMap {
      _.update(false)
        .one(selector, modifier)
        .map {
          WriteResult
            .lastError(_)
            .map {
              le =>
                if (le.updatedExisting) Success(())
                else
                  Failure(new Exception(le.errmsg match {
                    case Some(err) => err
                    case None      => "Unable to update message status"
                  }))
            }
            .getOrElse(Failure(new Exception("Unable to update message status")))
        }
    }
  }

  def get(departureId: DepartureId): Future[Option[Departure]] = {

    val selector = Json.obj(
      "_id" -> departureId
    )

    collection.flatMap {
      _.find(selector, None)
        .one[Departure]
    }
  }

  def get(departureId: DepartureId, channelFilter: ChannelType): Future[Option[Departure]] = {

    val selector = Json.obj(
      "_id"     -> departureId,
      "channel" -> channelFilter
    )

    collection.flatMap {
      _.find(selector, None)
        .one[Departure]
    }
  }

  def getWithoutMessages(departureId: DepartureId): Future[Option[DepartureWithoutMessages]] = {
    val nextMessageId = Json.obj("nextMessageId" -> Json.obj("$size" -> "$messages"))

    val projection = DepartureWithoutMessages.projection ++ nextMessageId

    collection
      .flatMap {
        c =>
          c.aggregateWith[DepartureWithoutMessages](allowDiskUse = true) {
              _ =>
                import c.aggregationFramework._

                val initialFilter: PipelineOperator =
                  Match(Json.obj("_id" -> departureId))

                val transformations = List[PipelineOperator](Project(projection))
                (initialFilter, transformations)

            }
            .headOption

      }
      .map(opt => opt.map(d => d.copy(nextMessageId = MessageId(d.nextMessageId.value + 1))))

  }

  def getWithoutMessages(departureId: DepartureId, channelFilter: ChannelType): Future[Option[DepartureWithoutMessages]] = {
    val nextMessageId = Json.obj("nextMessageId" -> Json.obj("$size" -> "$messages"))

    val projection = DepartureWithoutMessages.projection ++ nextMessageId

    collection
      .flatMap {
        c =>
          c.aggregateWith[DepartureWithoutMessages](allowDiskUse = true) {
              _ =>
                import c.aggregationFramework._

                val initialFilter: PipelineOperator =
                  Match(Json.obj("_id" -> departureId, "channel" -> channelFilter))

                val transformations = List[PipelineOperator](Project(projection))
                (initialFilter, transformations)

            }
            .headOption

      }
      .map(opt => opt.map(d => d.copy(nextMessageId = MessageId(d.nextMessageId.value + 1))))
  }

  def getMessage(departureId: DepartureId, channelFilter: ChannelType, messageId: MessageId): Future[Option[Message]] =
    collection.flatMap {
      c =>
        c.aggregateWith[Message](allowDiskUse = true) {
            _ =>
              import c.aggregationFramework._

              val initialFilter: PipelineOperator =
                Match(
                  Json.obj("_id" -> departureId, "channel" -> channelFilter, "messages" -> Json.obj("$elemMatch" -> Json.obj("messageId" -> messageId.value)))
                )

              val unwindMessages = List[PipelineOperator](
                Unwind(
                  path = "messages",
                  includeArrayIndex = None,
                  preserveNullAndEmptyArrays = None
                )
              )

              val secondaryFilter = List[PipelineOperator](Match(Json.obj("messages.messageId" -> messageId.value)))

              val groupById = List[PipelineOperator](GroupField("_id")("messages" -> FirstField("messages")))

              val replaceRoot = List[PipelineOperator](ReplaceRootField("messages"))

              val transformations = unwindMessages ++ secondaryFilter ++ groupById ++ replaceRoot

              (initialFilter, transformations)

          }
          .headOption
    }

  def addResponseMessage(departureId: DepartureId, message: Message, status: DepartureStatus): Future[Try[Unit]] = {
    val selector = Json.obj(
      "_id" -> departureId
    )

    val modifier =
      Json.obj(
        "$set" -> Json.obj(
          "lastUpdated" -> LocalDateTime.now(clock),
          "status"      -> status.toString
        ),
        "$push" -> Json.obj(
          "messages" -> Json.toJson(message)
        )
      )

    collection.flatMap {
      _.findAndUpdate(selector, modifier)
        .map {
          _.lastError
            .map {
              le =>
                if (le.updatedExisting) Success(()) else Failure(new Exception(s"Could not find departure $departureId"))
            }
            .getOrElse(Failure(new Exception("Failed to update departure")))
        }
    }
  }

  def setMrnAndAddResponseMessage(departureId: DepartureId, message: Message, status: DepartureStatus, mrn: MovementReferenceNumber): Future[Try[Unit]] = {
    val selector = Json.obj(
      "_id" -> departureId
    )

    val modifier =
      Json.obj(
        "$set" -> Json.obj(
          "lastUpdated"             -> LocalDateTime.now(clock),
          "movementReferenceNumber" -> mrn,
          "status"                  -> status.toString
        ),
        "$push" -> Json.obj(
          "messages" -> Json.toJson(message)
        )
      )

    collection.flatMap {
      _.findAndUpdate(selector, modifier)
        .map {
          _.lastError
            .map {
              le =>
                if (le.updatedExisting) Success(()) else Failure(new Exception(s"Could not find departure $departureId"))
            }
            .getOrElse(Failure(new Exception("Failed to update departure")))
        }
    }
  }

  def fetchAllDepartures(
    eoriNumber: String,
    channelFilter: ChannelType,
    updatedSince: Option[OffsetDateTime],
    lrn: Option[String] = None,
    pageSize: Option[Int] = None,
    page: Option[Int] = None
  ): Future[ResponseDepartures] = {
    val dateFilter = updatedSince
      .map(
        dateTime => Json.obj("lastUpdated" -> Json.obj("$gte" -> dateTime))
      )
      .getOrElse(Json.obj())

    val countSelector = Json.obj("eoriNumber" -> eoriNumber, "channel" -> channelFilter)
    val selector      = countSelector ++ dateFilter
    lrn
      .map {
        lrnSearch =>
          withLRNSearchQuery(lrnSearch, pageSize, channelFilter, selector, countSelector)
      }
      .getOrElse {
        withPaginationSearchQuery(page, pageSize, channelFilter, selector, countSelector)
      }
  }

  private def withLRNSearchQuery(
    lrn: String,
    pageSize: Option[Int],
    channelFilter: ChannelType,
    selector: JsObject,
    countSelector: JsObject
  ): Future[ResponseDepartures] = {
    val lrnSelector = Json.obj("referenceNumber" -> Json.obj("$regex" -> lrn))
    val limit       = pageSize.map(Math.max(1, _)).getOrElse(appConfig.maxRowsReturned(channelFilter))

    val nextMessageId = Json.obj("nextMessageId" -> Json.obj("$size" -> "$messages"))

    val projection = DepartureWithoutMessages.projection ++ nextMessageId

    collection.flatMap {
<<<<<<< HEAD
      c =>
        val fetchCount = c.count(Some(countSelector))

        val fetchResults = c.aggregateWith[DepartureWithoutMessages](allowDiskUse = true) {
          _ =>
            import c.aggregationFramework._

            val initialFilter: PipelineOperator =
              Match(selector)

            val projected       = List[PipelineOperator](Project(projection))
            val sort            = List[PipelineOperator](Sort(Descending("lastUpdated")))
            val limited         = List[PipelineOperator](Limit(appConfig.maxRowsReturned(channelFilter)))
            val transformations = projected ++ sort ++ limited

            (initialFilter, transformations)
        }
        for {
          results <- fetchResults.collect[Seq](appConfig.maxRowsReturned(channelFilter), Cursor.FailOnError())
          count   <- fetchCount
        } yield {
          ResponseDepartures(results.map(ResponseDeparture.build), results.length, count)
=======
      coll =>
        val fetchCount      = coll.count(Some(countSelector))
        val totalMatchCount = coll.count(Some(countSelector ++ lrnSelector))
        val lrnFilter       = selector ++ lrnSelector
        val fetchResults = coll
          .find(lrnFilter, Some(DepartureWithoutMessages.projection))
          .sort(Json.obj("lastUpdated" -> -1))
          .cursor[DepartureWithoutMessages]()
          .collect[Seq](limit, Cursor.FailOnError())

        (fetchCount, fetchResults, totalMatchCount).mapN {
          case (count, results, matchCount) =>
            ResponseDepartures(
              departures = results.map(ResponseDeparture.build),
              retrievedDepartures = results.length,
              totalDepartures = count,
              totalMatched = Some(matchCount)
            )
        }
    }
  }

  private def withPaginationSearchQuery(
    page: Option[Int],
    pageSize: Option[Int],
    channelFilter: ChannelType,
    selector: JsObject,
    countSelector: JsObject
  ): Future[ResponseDepartures] = {

    val limit = pageSize.map(Math.max(1, _)).getOrElse(appConfig.maxRowsReturned(channelFilter))
    val skip  = Math.abs(page.getOrElse(1) - 1) * limit

    collection.flatMap {
      coll =>
        val fetchCount = coll.count(Some(countSelector))
        val fetchResults = coll
          .find(selector, Some(DepartureWithoutMessages.projection))
          .sort(Json.obj("lastUpdated" -> -1))
          .skip(skip)
          .cursor[DepartureWithoutMessages]()
          .collect[Seq](limit, Cursor.FailOnError())

        (fetchCount, fetchResults).mapN {
          case (count, results) =>
            ResponseDepartures(
              departures = results.map(ResponseDeparture.build),
              retrievedDepartures = results.length,
              totalDepartures = count
            )
>>>>>>> b6447ef0
        }
    }
  }

  def updateDeparture[A](selector: DepartureSelector, modifier: A)(implicit ev: DepartureModifier[A]): Future[Try[Unit]] = {

    import models.DepartureModifier.toJson

    collection.flatMap {
      _.update(false)
        .one[JsObject, JsObject](Json.toJsObject(selector), modifier)
        .map {
          writeResult =>
            if (writeResult.n > 0)
              Success(())
            else
              writeResult.errmsg
                .map(
                  x => Failure(new Exception(x))
                )
                .getOrElse(Failure(new Exception("Unable to update message status")))
        }
    }
  }
}

object DepartureRepository {
  val collectionName = "departures"
}<|MERGE_RESOLUTION|>--- conflicted
+++ resolved
@@ -388,117 +388,168 @@
     pageSize: Option[Int] = None,
     page: Option[Int] = None
   ): Future[ResponseDepartures] = {
-    val dateFilter = updatedSince
-      .map(
-        dateTime => Json.obj("lastUpdated" -> Json.obj("$gte" -> dateTime))
-      )
-      .getOrElse(Json.obj())
-
-    val countSelector = Json.obj("eoriNumber" -> eoriNumber, "channel" -> channelFilter)
-    val selector      = countSelector ++ dateFilter
-    lrn
-      .map {
-        lrnSearch =>
-          withLRNSearchQuery(lrnSearch, pageSize, channelFilter, selector, countSelector)
+    withMetricsTimerAsync("mongo-get-departures-for-eori") {
+      _ =>
+        val baseSelector = Json.obj("eoriNumber" -> eoriNumber, "channel" -> channelFilter)
+
+        val dateSelector = updatedSince
+          .map {
+            dateTime =>
+              Json.obj("lastUpdated" -> Json.obj("$gte" -> dateTime))
+          }
+          .getOrElse {
+            Json.obj()
+          }
+
+        val lrnSelector = lrn
+          .map {
+            lrn =>
+              Json.obj("referenceNumber" -> Json.obj("$regex" -> lrn))
+          }
+          .getOrElse {
+            Json.obj()
+          }
+
+        val fullSelector =
+          baseSelector ++ dateSelector ++ mrnSelector
+
+        val nextMessageId = Json.obj("nextMessageId" -> Json.obj("$size" -> "$messages"))
+
+        val projection = DepartureWithoutMessages.projection ++ nextMessageId
+
+        val limit = pageSize.map(Math.max(1, _)).getOrElse(appConfig.maxRowsReturned(channelFilter))
+
+        val skip = Math.abs(page.getOrElse(1) - 1) * limit
+
+        collection.flatMap {
+          coll =>
+            val fetchCount      = coll.count(Some(baseSelector))
+            val fetchMatchCount = coll.count(Some(fullSelector))
+
+            val fetchResults = coll
+              .aggregateWith[DepartureWithoutMessages](allowDiskUse = true) {
+                _ =>
+                  import coll.aggregationFramework._
+
+                  val matchStage   = Match(fullSelector)
+                  val projectStage = Project(projection)
+                  val sortStage    = Sort(Descending("lastUpdated"))
+                  val skipStage    = Skip(skip)
+                  val limitStage   = Limit(limit)
+
+                  val restStages =
+                    if (skip > 0)
+                      List[PipelineOperator](projectStage, sortStage, skipStage, limitStage)
+                    else
+                      List[PipelineOperator](projectStage, sortStage, limitStage)
+
+                  (matchStage, restStages)
+              }
+              .collect[Seq](limit, Cursor.FailOnError())
+
+            (fetchResults, fetchCount, fetchMatchCount).mapN {
+              case (results, count, matchCount) =>
+                ResponseDepartures(
+                  results.map(ResponseDeparture.build),
+                  results.length,
+                  totalArrivals = count,
+                  totalMatched = matchCount
+                )
+            }
+        }
       }
-      .getOrElse {
-        withPaginationSearchQuery(page, pageSize, channelFilter, selector, countSelector)
-      }
-  }
-
-  private def withLRNSearchQuery(
-    lrn: String,
-    pageSize: Option[Int],
-    channelFilter: ChannelType,
-    selector: JsObject,
-    countSelector: JsObject
-  ): Future[ResponseDepartures] = {
-    val lrnSelector = Json.obj("referenceNumber" -> Json.obj("$regex" -> lrn))
-    val limit       = pageSize.map(Math.max(1, _)).getOrElse(appConfig.maxRowsReturned(channelFilter))
-
-    val nextMessageId = Json.obj("nextMessageId" -> Json.obj("$size" -> "$messages"))
-
-    val projection = DepartureWithoutMessages.projection ++ nextMessageId
-
-    collection.flatMap {
-<<<<<<< HEAD
-      c =>
-        val fetchCount = c.count(Some(countSelector))
-
-        val fetchResults = c.aggregateWith[DepartureWithoutMessages](allowDiskUse = true) {
-          _ =>
-            import c.aggregationFramework._
-
-            val initialFilter: PipelineOperator =
-              Match(selector)
-
-            val projected       = List[PipelineOperator](Project(projection))
-            val sort            = List[PipelineOperator](Sort(Descending("lastUpdated")))
-            val limited         = List[PipelineOperator](Limit(appConfig.maxRowsReturned(channelFilter)))
-            val transformations = projected ++ sort ++ limited
-
-            (initialFilter, transformations)
-        }
-        for {
-          results <- fetchResults.collect[Seq](appConfig.maxRowsReturned(channelFilter), Cursor.FailOnError())
-          count   <- fetchCount
-        } yield {
-          ResponseDepartures(results.map(ResponseDeparture.build), results.length, count)
-=======
-      coll =>
-        val fetchCount      = coll.count(Some(countSelector))
-        val totalMatchCount = coll.count(Some(countSelector ++ lrnSelector))
-        val lrnFilter       = selector ++ lrnSelector
-        val fetchResults = coll
-          .find(lrnFilter, Some(DepartureWithoutMessages.projection))
-          .sort(Json.obj("lastUpdated" -> -1))
-          .cursor[DepartureWithoutMessages]()
-          .collect[Seq](limit, Cursor.FailOnError())
-
-        (fetchCount, fetchResults, totalMatchCount).mapN {
-          case (count, results, matchCount) =>
-            ResponseDepartures(
-              departures = results.map(ResponseDeparture.build),
-              retrievedDepartures = results.length,
-              totalDepartures = count,
-              totalMatched = Some(matchCount)
-            )
-        }
-    }
-  }
-
-  private def withPaginationSearchQuery(
-    page: Option[Int],
-    pageSize: Option[Int],
-    channelFilter: ChannelType,
-    selector: JsObject,
-    countSelector: JsObject
-  ): Future[ResponseDepartures] = {
-
-    val limit = pageSize.map(Math.max(1, _)).getOrElse(appConfig.maxRowsReturned(channelFilter))
-    val skip  = Math.abs(page.getOrElse(1) - 1) * limit
-
-    collection.flatMap {
-      coll =>
-        val fetchCount = coll.count(Some(countSelector))
-        val fetchResults = coll
-          .find(selector, Some(DepartureWithoutMessages.projection))
-          .sort(Json.obj("lastUpdated" -> -1))
-          .skip(skip)
-          .cursor[DepartureWithoutMessages]()
-          .collect[Seq](limit, Cursor.FailOnError())
-
-        (fetchCount, fetchResults).mapN {
-          case (count, results) =>
-            ResponseDepartures(
-              departures = results.map(ResponseDeparture.build),
-              retrievedDepartures = results.length,
-              totalDepartures = count
-            )
->>>>>>> b6447ef0
-        }
-    }
-  }
+  }
+
+  // private def withLRNSearchQuery(
+  //   lrn: String,
+  //   pageSize: Option[Int],
+  //   channelFilter: ChannelType,
+  //   selector: JsObject,
+  //   countSelector: JsObject
+  // ): Future[ResponseDepartures] = {
+  //   val lrnSelector = Json.obj("referenceNumber" -> Json.obj("$regex" -> lrn))
+  //   val limit       = pageSize.map(Math.max(1, _)).getOrElse(appConfig.maxRowsReturned(channelFilter))
+
+  //   val nextMessageId = Json.obj("nextMessageId" -> Json.obj("$size" -> "$messages"))
+
+  //   val projection = DepartureWithoutMessages.projection ++ nextMessageId
+
+  //   collection.flatMap {
+  //     c =>
+  //       val fetchCount = c.count(Some(countSelector))
+
+  //       val fetchResults = c.aggregateWith[DepartureWithoutMessages](allowDiskUse = true) {
+  //         _ =>
+  //           import c.aggregationFramework._
+
+  //           val initialFilter: PipelineOperator =
+  //             Match(selector)
+
+  //           val projected       = List[PipelineOperator](Project(projection))
+  //           val sort            = List[PipelineOperator](Sort(Descending("lastUpdated")))
+  //           val limited         = List[PipelineOperator](Limit(appConfig.maxRowsReturned(channelFilter)))
+  //           val transformations = projected ++ sort ++ limited
+
+  //           (initialFilter, transformations)
+  //       }
+  //       for {
+  //         results <- fetchResults.collect[Seq](appConfig.maxRowsReturned(channelFilter), Cursor.FailOnError())
+  //         count   <- fetchCount
+  //       } yield {
+  //         ResponseDepartures(results.map(ResponseDeparture.build), results.length, count)
+  //     coll =>
+  //       val fetchCount      = coll.count(Some(countSelector))
+  //       val totalMatchCount = coll.count(Some(countSelector ++ lrnSelector))
+  //       val lrnFilter       = selector ++ lrnSelector
+  //       val fetchResults = coll
+  //         .find(lrnFilter, Some(DepartureWithoutMessages.projection))
+  //         .sort(Json.obj("lastUpdated" -> -1))
+  //         .cursor[DepartureWithoutMessages]()
+  //         .collect[Seq](limit, Cursor.FailOnError())
+
+  //       (fetchCount, fetchResults, totalMatchCount).mapN {
+  //         case (count, results, matchCount) =>
+  //           ResponseDepartures(
+  //             departures = results.map(ResponseDeparture.build),
+  //             retrievedDepartures = results.length,
+  //             totalDepartures = count,
+  //             totalMatched = Some(matchCount)
+  //           )
+  //       }
+  //   }
+  // }
+
+  // private def withPaginationSearchQuery(
+  //   page: Option[Int],
+  //   pageSize: Option[Int],
+  //   channelFilter: ChannelType,
+  //   selector: JsObject,
+  //   countSelector: JsObject
+  // ): Future[ResponseDepartures] = {
+
+  //   val limit = pageSize.map(Math.max(1, _)).getOrElse(appConfig.maxRowsReturned(channelFilter))
+  //   val skip  = Math.abs(page.getOrElse(1) - 1) * limit
+
+  //   collection.flatMap {
+  //     coll =>
+  //       val fetchCount = coll.count(Some(countSelector))
+  //       val fetchResults = coll
+  //         .find(selector, Some(DepartureWithoutMessages.projection))
+  //         .sort(Json.obj("lastUpdated" -> -1))
+  //         .skip(skip)
+  //         .cursor[DepartureWithoutMessages]()
+  //         .collect[Seq](limit, Cursor.FailOnError())
+
+  //       (fetchCount, fetchResults).mapN {
+  //         case (count, results) =>
+  //           ResponseDepartures(
+  //             departures = results.map(ResponseDeparture.build),
+  //             retrievedDepartures = results.length,
+  //             totalDepartures = count
+  //           )
+  //       }
+  //   }
+  // }
 
   def updateDeparture[A](selector: DepartureSelector, modifier: A)(implicit ev: DepartureModifier[A]): Future[Try[Unit]] = {
 
