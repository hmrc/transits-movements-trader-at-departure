/*
 * Copyright 2021 HM Revenue & Customs
 *
 * Licensed under the Apache License, Version 2.0 (the "License");
 * you may not use this file except in compliance with the License.
 * You may obtain a copy of the License at
 *
 *     http://www.apache.org/licenses/LICENSE-2.0
 *
 * Unless required by applicable law or agreed to in writing, software
 * distributed under the License is distributed on an "AS IS" BASIS,
 * WITHOUT WARRANTIES OR CONDITIONS OF ANY KIND, either express or implied.
 * See the License for the specific language governing permissions and
 * limitations under the License.
 */

package services

import base.SpecBase
import config.Constants
import connectors.PushPullNotificationConnector
import models.Box
import models.BoxId
import models.DepartureId
import models.DepartureMessageNotification
import models.MessageId
import models.MessageType
import org.mockito.ArgumentMatchers._
import org.mockito.BDDMockito._
import org.mockito.Mockito.reset
import org.scalacheck.Gen
import org.scalatest.BeforeAndAfterEach
import org.scalatestplus.scalacheck.ScalaCheckPropertyChecks
import play.api.test.Helpers._
import uk.gov.hmrc.http.HeaderCarrier
import uk.gov.hmrc.http.UpstreamErrorResponse

import java.time.LocalDateTime
import scala.concurrent.Await
import scala.concurrent.ExecutionContext
import scala.concurrent.ExecutionContext.Implicits.global
import scala.concurrent.Future
import scala.concurrent.duration._

class PushPullNotificationServiceSpec extends SpecBase with BeforeAndAfterEach with ScalaCheckPropertyChecks {
  val mockConnector = mock[PushPullNotificationConnector]
  val service       = new PushPullNotificationService(mockConnector)

  override protected def beforeEach(): Unit = reset(mockConnector)

  val testBoxId    = "1c5b9365-18a6-55a5-99c9-83a091ac7f26"
  val testClientId = "X5ZasuQLH0xqKooV_IEw6yjQNfEa"
  val testBox      = Box(BoxId(testBoxId), Constants.BoxName)

  private def requestId(departureId: DepartureId): String =
    s"/customs/transits/movements/departures/${departureId.index}"

  "PushPullNotificationService" - {

    "getBox" - {

      "return a Some(box) when connector call returns 200" in {
        val mockedGetBox     = mockConnector.getBox(anyString())(any[ExecutionContext], any[HeaderCarrier])
        val successfulResult = Future.successful(Right(testBox))

        given(mockedGetBox).willReturn(successfulResult)

        Await.result(service.getBox(testClientId), 30.seconds).mustEqual(Some(testBox))
      }

      "return None when any 4xx or 5xx Http status returned" in {
        val errorGenerator: Gen[Int] = Gen.oneOf(
          Seq(
            INTERNAL_SERVER_ERROR,
            BAD_REQUEST,
            FORBIDDEN,
            GATEWAY_TIMEOUT,
            NOT_FOUND,
            NOT_IMPLEMENTED,
            SERVICE_UNAVAILABLE,
            UNAUTHORIZED
          )
        )

        forAll(errorGenerator) {
          code =>
            val mockedGetBox = mockConnector.getBox(anyString())(any[ExecutionContext], any[HeaderCarrier])
            val testMessage  = "this is a test message"
            val failedResult = Future.successful(Left(UpstreamErrorResponse(testMessage, code)))

            given(mockedGetBox).willReturn(failedResult)

            Await.result(service.getBox(testClientId), 30.seconds).mustEqual(None)
        }
      }
    }

    "sendPushNotification" - {
      "should return a unit value when connector call succeeds" in {
        val boxIdMatcher = refEq(testBoxId).asInstanceOf[BoxId]

        val mockedPostNotification = mockConnector.postNotification(boxIdMatcher, any[DepartureMessageNotification])(any[ExecutionContext], any[HeaderCarrier])
        val successfulResult       = Future.successful(Right(()))

        val testEoriNumber  = "1234567800"
        val testDepartureId = DepartureId(1)
        val testMessageUri  = requestId(testDepartureId) + "/messages" + ""
        val testBody        = <test>test content</test>

        val testNotification = DepartureMessageNotification(
          testMessageUri,
          requestId(testDepartureId),
          testDepartureId,
          MessageId(2),
          LocalDateTime.now,
          MessageType.DepartureDeclaration,
          Some(testBody)
        )

<<<<<<< HEAD
=======
        val testNotification = DepartureMessageNotification(
          testMessageUri,
          requestId(testDepartureId),
          testEoriNumber,
          testDepartureId,
          MessageId(2),
          LocalDateTime.now,
          MessageType.DepartureDeclaration
        )
>>>>>>> 9a87c4ad

        given(mockedPostNotification).willReturn(successfulResult)

        Await.result(service.sendPushNotification(testBox.boxId, testNotification), 30.seconds).mustEqual(())
      }

      "should not return anything when call fails" in {

        val boxIdMatcher = refEq(testBoxId).asInstanceOf[BoxId]

        val mockedPostNotification = mockConnector.postNotification(boxIdMatcher, any[DepartureMessageNotification])(any[ExecutionContext], any[HeaderCarrier])

        val testEoriNumber  = "1234567800"
        val testDepartureId = DepartureId(1)
        val testMessageUri  = requestId(testDepartureId) + "/messages" + ""
<<<<<<< HEAD
        val testBody        = <test>test content</test>
=======
>>>>>>> 9a87c4ad

        val testNotification = DepartureMessageNotification(
          testMessageUri,
          requestId(testDepartureId),
<<<<<<< HEAD
          testDepartureId,
          MessageId(2),
          LocalDateTime.now,
          MessageType.DepartureDeclaration,
          Some(testBody)
=======
          testEoriNumber,
          testDepartureId,
          MessageId(2),
          LocalDateTime.now,
          MessageType.DepartureDeclaration
>>>>>>> 9a87c4ad
        )

        given(mockedPostNotification).willReturn(Future.failed(new RuntimeException))

        Await.result(service.sendPushNotification(testBox.boxId, testNotification), 30.seconds).mustEqual(())

      }
    }
  }
}<|MERGE_RESOLUTION|>--- conflicted
+++ resolved
@@ -110,25 +110,13 @@
         val testNotification = DepartureMessageNotification(
           testMessageUri,
           requestId(testDepartureId),
+          testEoriNumber,
           testDepartureId,
           MessageId(2),
           LocalDateTime.now,
           MessageType.DepartureDeclaration,
           Some(testBody)
         )
-
-<<<<<<< HEAD
-=======
-        val testNotification = DepartureMessageNotification(
-          testMessageUri,
-          requestId(testDepartureId),
-          testEoriNumber,
-          testDepartureId,
-          MessageId(2),
-          LocalDateTime.now,
-          MessageType.DepartureDeclaration
-        )
->>>>>>> 9a87c4ad
 
         given(mockedPostNotification).willReturn(successfulResult)
 
@@ -144,27 +132,17 @@
         val testEoriNumber  = "1234567800"
         val testDepartureId = DepartureId(1)
         val testMessageUri  = requestId(testDepartureId) + "/messages" + ""
-<<<<<<< HEAD
         val testBody        = <test>test content</test>
-=======
->>>>>>> 9a87c4ad
 
         val testNotification = DepartureMessageNotification(
           testMessageUri,
           requestId(testDepartureId),
-<<<<<<< HEAD
+          testEoriNumber,
           testDepartureId,
           MessageId(2),
           LocalDateTime.now,
           MessageType.DepartureDeclaration,
           Some(testBody)
-=======
-          testEoriNumber,
-          testDepartureId,
-          MessageId(2),
-          LocalDateTime.now,
-          MessageType.DepartureDeclaration
->>>>>>> 9a87c4ad
         )
 
         given(mockedPostNotification).willReturn(Future.failed(new RuntimeException))
