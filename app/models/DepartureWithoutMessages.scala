/*
 * Copyright 2021 HM Revenue & Customs
 *
 * Licensed under the Apache License, Version 2.0 (the "License");
 * you may not use this file except in compliance with the License.
 * You may obtain a copy of the License at
 *
 *     http://www.apache.org/licenses/LICENSE-2.0
 *
 * Unless required by applicable law or agreed to in writing, software
 * distributed under the License is distributed on an "AS IS" BASIS,
 * WITHOUT WARRANTIES OR CONDITIONS OF ANY KIND, either express or implied.
 * See the License for the specific language governing permissions and
 * limitations under the License.
 */

package models

import java.time.LocalDateTime

import cats.data.NonEmptyList
import play.api.libs.json.Format
import play.api.libs.json.JsObject
import play.api.libs.json.JsResult
import play.api.libs.json.JsValue
import play.api.libs.json.Json
import play.api.libs.json.Reads
import play.api.libs.json.Writes
import play.api.libs.json.__
import play.api.libs.functional.syntax._

<<<<<<< HEAD
case class DepartureWithoutMessages(
  departureId: DepartureId,
  channel: ChannelType,
  eoriNumber: String,
  movementReferenceNumber: Option[MovementReferenceNumber],
  referenceNumber: String,
  status: DepartureStatus,
  created: LocalDateTime,
  updated: LocalDateTime,
  notificationBox: Option[Box]
) extends BaseDeparture {}
=======
case class DepartureWithoutMessages(departureId: DepartureId,
                                    channel: ChannelType,
                                    eoriNumber: String,
                                    movementReferenceNumber: Option[MovementReferenceNumber],
                                    referenceNumber: String,
                                    status: DepartureStatus,
                                    created: LocalDateTime,
                                    lastUpdated: LocalDateTime)
    extends BaseDeparture {}
>>>>>>> 88a4a257

object DepartureWithoutMessages {

  def fromDeparture(departure: Departure) =
    DepartureWithoutMessages(
      departure.departureId,
      departure.channel,
      departure.eoriNumber,
      departure.movementReferenceNumber,
      departure.referenceNumber,
      departure.status,
      departure.created,
<<<<<<< HEAD
      departure.updated,
      departure.notificationBox
=======
      departure.lastUpdated
>>>>>>> 88a4a257
    )

  implicit def formatsNonEmptyList[A](implicit listReads: Reads[List[A]], listWrites: Writes[List[A]]): Format[NonEmptyList[A]] =
    new Format[NonEmptyList[A]] {
      override def writes(o: NonEmptyList[A]): JsValue = Json.toJson(o.toList)

      override def reads(json: JsValue): JsResult[NonEmptyList[A]] = json.validate(listReads).map(NonEmptyList.fromListUnsafe)
    }

  implicit val readsDeparture: Reads[DepartureWithoutMessages] =
    (
      (__ \ "_id").read[DepartureId] and
        (__ \ "channel").read[ChannelType] and
        (__ \ "eoriNumber").read[String] and
        (__ \ "movementReferenceNumber").readNullable[MovementReferenceNumber] and
        (__ \ "referenceNumber").read[String] and
        (__ \ "status").read[DepartureStatus] and
        (__ \ "created").read(MongoDateTimeFormats.localDateTimeRead) and
<<<<<<< HEAD
        (__ \ "updated").read(MongoDateTimeFormats.localDateTimeRead) and
        (__ \ "notificationBox").readNullable[Box]
=======
        (__ \ "lastUpdated").read(MongoDateTimeFormats.localDateTimeRead)
>>>>>>> 88a4a257
    )(DepartureWithoutMessages.apply _)

  val projection: JsObject = Json.obj(
    "_id"                     -> 1,
    "channel"                 -> 1,
    "eoriNumber"              -> 1,
    "movementReferenceNumber" -> 1,
    "referenceNumber"         -> 1,
    "status"                  -> 1,
    "created"                 -> 1,
<<<<<<< HEAD
    "updated"                 -> 1,
    "notificationBox"         -> 1
=======
    "lastUpdated"             -> 1
>>>>>>> 88a4a257
  )
}<|MERGE_RESOLUTION|>--- conflicted
+++ resolved
@@ -29,7 +29,6 @@
 import play.api.libs.json.__
 import play.api.libs.functional.syntax._
 
-<<<<<<< HEAD
 case class DepartureWithoutMessages(
   departureId: DepartureId,
   channel: ChannelType,
@@ -38,20 +37,9 @@
   referenceNumber: String,
   status: DepartureStatus,
   created: LocalDateTime,
-  updated: LocalDateTime,
+  lastUpdated: LocalDateTime,
   notificationBox: Option[Box]
 ) extends BaseDeparture {}
-=======
-case class DepartureWithoutMessages(departureId: DepartureId,
-                                    channel: ChannelType,
-                                    eoriNumber: String,
-                                    movementReferenceNumber: Option[MovementReferenceNumber],
-                                    referenceNumber: String,
-                                    status: DepartureStatus,
-                                    created: LocalDateTime,
-                                    lastUpdated: LocalDateTime)
-    extends BaseDeparture {}
->>>>>>> 88a4a257
 
 object DepartureWithoutMessages {
 
@@ -64,12 +52,8 @@
       departure.referenceNumber,
       departure.status,
       departure.created,
-<<<<<<< HEAD
-      departure.updated,
+      departure.lastUpdated,
       departure.notificationBox
-=======
-      departure.lastUpdated
->>>>>>> 88a4a257
     )
 
   implicit def formatsNonEmptyList[A](implicit listReads: Reads[List[A]], listWrites: Writes[List[A]]): Format[NonEmptyList[A]] =
@@ -88,12 +72,8 @@
         (__ \ "referenceNumber").read[String] and
         (__ \ "status").read[DepartureStatus] and
         (__ \ "created").read(MongoDateTimeFormats.localDateTimeRead) and
-<<<<<<< HEAD
-        (__ \ "updated").read(MongoDateTimeFormats.localDateTimeRead) and
+        (__ \ "lastUpdated").read(MongoDateTimeFormats.localDateTimeRead) and
         (__ \ "notificationBox").readNullable[Box]
-=======
-        (__ \ "lastUpdated").read(MongoDateTimeFormats.localDateTimeRead)
->>>>>>> 88a4a257
     )(DepartureWithoutMessages.apply _)
 
   val projection: JsObject = Json.obj(
@@ -104,11 +84,7 @@
     "referenceNumber"         -> 1,
     "status"                  -> 1,
     "created"                 -> 1,
-<<<<<<< HEAD
-    "updated"                 -> 1,
+    "lastUpdated"             -> 1,
     "notificationBox"         -> 1
-=======
-    "lastUpdated"             -> 1
->>>>>>> 88a4a257
   )
 }