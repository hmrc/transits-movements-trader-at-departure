/*
 * Copyright 2020 HM Revenue & Customs
 *
 * Licensed under the Apache License, Version 2.0 (the "License");
 * you may not use this file except in compliance with the License.
 * You may obtain a copy of the License at
 *
 *     http://www.apache.org/licenses/LICENSE-2.0
 *
 * Unless required by applicable law or agreed to in writing, software
 * distributed under the License is distributed on an "AS IS" BASIS,
 * WITHOUT WARRANTIES OR CONDITIONS OF ANY KIND, either express or implied.
 * See the License for the specific language governing permissions and
 * limitations under the License.
 */

package repositories

import config.AppConfig
import javax.inject.Inject
import models._
import play.api.libs.json.JsObject
import play.api.libs.json.Json
import play.modules.reactivemongo.ReactiveMongoApi
import reactivemongo.api.bson.collection.BSONSerializationPack
import reactivemongo.api.Cursor
import reactivemongo.api.commands.WriteResult
import reactivemongo.api.indexes.Index.Aux
import reactivemongo.api.indexes.IndexType
import reactivemongo.bson.BSONDocument
import reactivemongo.play.json.ImplicitBSONHandlers.JsObjectDocumentWriter
import reactivemongo.play.json.collection.JSONCollection
import utils.IndexUtils

import scala.concurrent.ExecutionContext
import scala.concurrent.Future
import scala.util.Success
import scala.util.Failure
import scala.util.Try

class DepartureRepository @Inject()(mongo: ReactiveMongoApi, appConfig: AppConfig)(implicit ec: ExecutionContext) extends MongoDateTimeFormats {

  private val eoriNumberIndex: Aux[BSONSerializationPack.type] = IndexUtils.index(
    key = Seq("eoriNumber" -> IndexType.Ascending),
    name = Some("eori-number-index")
  )

<<<<<<< HEAD
  private val channelIndex: Aux[BSONSerializationPack.type] = IndexUtils.index(
    key = Seq("channelType" -> IndexType.Ascending),
    name = Some("channel-type-index")
  )

  private val cacheTtl = appConfig.cacheTtl
=======
  private val referenceNumberIndex : Aux[BSONSerializationPack.type] = IndexUtils.index(
    key = Seq("referenceNumber" -> IndexType.Ascending),
    name = Some("reference-number-index")
  )
>>>>>>> 087ce4c4

  private val lastUpdatedIndex: Aux[BSONSerializationPack.type] = IndexUtils.index(
    key = Seq("lastUpdated" -> IndexType.Ascending),
    name = Some("last-updated-index"),
    options = BSONDocument("expireAfterSeconds" -> appConfig.cacheTtl)
  )

  val started: Future[Unit] = {
    collection
      .flatMap {
        jsonCollection =>
          for {
<<<<<<< HEAD
            _   <- jsonCollection.indexesManager.ensure(index)
            _   <- jsonCollection.indexesManager.ensure(channelIndex)
=======
            _   <- jsonCollection.indexesManager.ensure(eoriNumberIndex)
            _   <- jsonCollection.indexesManager.ensure(referenceNumberIndex)
>>>>>>> 087ce4c4
            res <- jsonCollection.indexesManager.ensure(lastUpdatedIndex)
          } yield res
      }
      .map(_ => ())
  }

  private val collectionName = DepartureRepository.collectionName

  private def collection: Future[JSONCollection] =
    mongo.database.map(_.collection[JSONCollection](collectionName))

  def insert(departure: Departure): Future[Unit] =
    collection.flatMap {
      _.insert(false)
        .one(Json.toJsObject(departure))
        .map(_ => ())
    }

  def addNewMessage(departureId: DepartureId, message: Message): Future[Try[Unit]] = {

    val selector = Json.obj(
      "_id" -> departureId
    )

    val modifier =
      Json.obj(
        "$set" -> Json.obj(
          "updated" -> message.dateTime
        ),
        "$inc" -> Json.obj(
          "nextMessageCorrelationId" -> 1
        ),
        "$push" -> Json.obj(
          "messages" -> Json.toJson(message)
        )
      )

    collection.flatMap {
      _.findAndUpdate(selector, modifier)
        .map {
          _.lastError
            .map {
              le =>
                if (le.updatedExisting) Success(()) else Failure(new Exception(s"Could not find departure $departureId"))
            }
            .getOrElse(Failure(new Exception("Failed to update departure")))
        }
    }
  }

  def setDepartureStateAndMessageState(departureId: DepartureId,
                                       messageId: Int,
                                       departureStatus: DepartureStatus,
                                       messageStatus: MessageStatus): Future[Option[Unit]] = {

    val selector = Json.obj("_id" -> departureId)

    val modifier = Json.obj(
      "$set" -> Json.obj(
        s"messages.$messageId.status" -> messageStatus.toString,
        "status"                      -> departureStatus.toString
      )
    )

    collection.flatMap {
      _.update(false)
        .one(selector, modifier)
        .map {
          y =>
            if (y.n == 1) Some(())
            else None
        }
    }
  }

  def setMessageState(departureId: DepartureId, messageId: Int, messageStatus: MessageStatus): Future[Try[Unit]] = {
    val selector = Json.obj(
      "$and" -> Json.arr(
        Json.obj("_id"                         -> departureId),
        Json.obj(s"messages.$messageId.status" -> Json.obj("$exists" -> true))
      )
    )

    val modifier = Json.obj(
      "$set" -> Json.obj(
        s"messages.$messageId.status" -> messageStatus.toString
      )
    )

    collection.flatMap {
      _.update(false)
        .one(selector, modifier)
        .map {
          WriteResult
            .lastError(_)
            .map {
              le =>
                if (le.updatedExisting) Success(())
                else
                  Failure(new Exception(le.errmsg match {
                    case Some(err) => err
                    case None      => "Unable to update message status"
                  }))
            }
            .getOrElse(Failure(new Exception("Unable to update message status")))
        }
    }
  }

  def get(departureId: DepartureId, channelFilter: ChannelType): Future[Option[Departure]] = {

    val selector = Json.obj(
      "_id"     -> departureId,
      "channel" -> channelFilter
    )

    collection.flatMap {
      _.find(selector, None)
        .one[Departure]
    }
  }

  def addResponseMessage(departureId: DepartureId, message: Message, status: DepartureStatus): Future[Try[Unit]] = {
    val selector = Json.obj(
      "_id" -> departureId
    )

    val modifier =
      Json.obj(
        "$set" -> Json.obj(
          "updated" -> message.dateTime,
          "status"  -> status.toString
        ),
        "$push" -> Json.obj(
          "messages" -> Json.toJson(message)
        )
      )

    collection.flatMap {
      _.findAndUpdate(selector, modifier)
        .map {
          _.lastError
            .map {
              le =>
                if (le.updatedExisting) Success(()) else Failure(new Exception(s"Could not find departure $departureId"))
            }
            .getOrElse(Failure(new Exception("Failed to update departure")))
        }
    }
  }

  def setMrnAndAddResponseMessage(departureId: DepartureId, message: Message, status: DepartureStatus, mrn: MovementReferenceNumber): Future[Try[Unit]] = {
    val selector = Json.obj(
      "_id" -> departureId
    )

    val modifier =
      Json.obj(
        "$set" -> Json.obj(
          "updated"                 -> message.dateTime,
          "movementReferenceNumber" -> mrn,
          "status"                  -> status.toString
        ),
        "$push" -> Json.obj(
          "messages" -> Json.toJson(message)
        )
      )

    collection.flatMap {
      _.findAndUpdate(selector, modifier)
        .map {
          _.lastError
            .map {
              le =>
                if (le.updatedExisting) Success(()) else Failure(new Exception(s"Could not find departure $departureId"))
            }
            .getOrElse(Failure(new Exception("Failed to update departure")))
        }
    }
  }

  def fetchAllDepartures(eoriNumber: String, channelFilter: ChannelType): Future[Seq[Departure]] =
    collection.flatMap {
      _.find(Json.obj("eoriNumber" -> eoriNumber, "channel" -> channelFilter), Option.empty[JsObject])
        .cursor[Departure]()
        .collect[Seq](-1, Cursor.FailOnError())
    }
}

object DepartureRepository {
  val collectionName = "departures"
}<|MERGE_RESOLUTION|>--- conflicted
+++ resolved
@@ -45,19 +45,15 @@
     name = Some("eori-number-index")
   )
 
-<<<<<<< HEAD
   private val channelIndex: Aux[BSONSerializationPack.type] = IndexUtils.index(
     key = Seq("channelType" -> IndexType.Ascending),
     name = Some("channel-type-index")
   )
 
-  private val cacheTtl = appConfig.cacheTtl
-=======
-  private val referenceNumberIndex : Aux[BSONSerializationPack.type] = IndexUtils.index(
+  private val referenceNumberIndex: Aux[BSONSerializationPack.type] = IndexUtils.index(
     key = Seq("referenceNumber" -> IndexType.Ascending),
     name = Some("reference-number-index")
   )
->>>>>>> 087ce4c4
 
   private val lastUpdatedIndex: Aux[BSONSerializationPack.type] = IndexUtils.index(
     key = Seq("lastUpdated" -> IndexType.Ascending),
@@ -70,13 +66,9 @@
       .flatMap {
         jsonCollection =>
           for {
-<<<<<<< HEAD
-            _   <- jsonCollection.indexesManager.ensure(index)
             _   <- jsonCollection.indexesManager.ensure(channelIndex)
-=======
             _   <- jsonCollection.indexesManager.ensure(eoriNumberIndex)
             _   <- jsonCollection.indexesManager.ensure(referenceNumberIndex)
->>>>>>> 087ce4c4
             res <- jsonCollection.indexesManager.ensure(lastUpdatedIndex)
           } yield res
       }
