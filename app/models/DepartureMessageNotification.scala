--- conflicted
+++ resolved
@@ -59,15 +59,10 @@
     }
 
   def fromRequest(request: DepartureResponseRequest[NodeSeq], timestamp: LocalDateTime): DepartureMessageNotification = {
-<<<<<<< HEAD
     val oneHundredKilobytes = 100000
-    val messageId           = MessageId.fromIndex(request.departure.messages.length)
+    val messageId           = request.departure.nextMessageId
     val departureUrl        = requestId(request.departure.departureId)
     val bodySize            = request.headers.get(HeaderNames.CONTENT_LENGTH).map(_.toInt)
-=======
-    val messageId    = request.departure.nextMessageId
-    val departureUrl = requestId(request.departure.departureId)
->>>>>>> b01dd4c4
     DepartureMessageNotification(
       s"$departureUrl/messages/${messageId.value}",
       departureUrl,
