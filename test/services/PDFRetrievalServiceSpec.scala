/*
 * Copyright 2021 HM Revenue & Customs
 *
 * Licensed under the Apache License, Version 2.0 (the "License");
 * you may not use this file except in compliance with the License.
 * You may obtain a copy of the License at
 *
 *     http://www.apache.org/licenses/LICENSE-2.0
 *
 * Unless required by applicable law or agreed to in writing, software
 * distributed under the License is distributed on an "AS IS" BASIS,
 * WITHOUT WARRANTIES OR CONDITIONS OF ANY KIND, either express or implied.
 * See the License for the specific language governing permissions and
 * limitations under the License.
 */

package services

import akka.stream.scaladsl.Source
import akka.util.ByteString
import base.SpecBase
import cats.data.NonEmptyList
import connectors.ManageDocumentsConnector
import models.ChannelType
import models.Departure
import models.DepartureId
import models.MessageId
import models.MessageType
import models.MessageWithoutStatus
import models.PdfDocument
import org.mockito.ArgumentMatchers.any
import org.mockito.ArgumentMatchers.{eq => eqTo}
import org.mockito.Mockito.reset
import org.mockito.Mockito.times
import org.mockito.Mockito.verify
import org.mockito.Mockito.when
import org.scalatest.BeforeAndAfterEach
import org.scalatest.concurrent.IntegrationPatience
import uk.gov.hmrc.http.NotFoundException
import utils.JsonHelper

import java.time.LocalDateTime
import scala.concurrent.ExecutionContext.Implicits.global
import scala.concurrent.Future

class PDFRetrievalServiceSpec extends SpecBase with JsonHelper with IntegrationPatience with BeforeAndAfterEach {

  val mockManageDocumentsConnector: ManageDocumentsConnector = mock[ManageDocumentsConnector]
  val mockMessageRetrievalService: MessageRetrievalService   = mock[MessageRetrievalService]
  lazy val service                                           = new PDFRetrievalService(mockManageDocumentsConnector, mockMessageRetrievalService)

  override def beforeEach(): Unit = {
    super.beforeEach()
    reset(mockManageDocumentsConnector, mockMessageRetrievalService)
  }

  "PDFRetrievalService" - {
<<<<<<< HEAD
    val departure = Departure(
      DepartureId(1),
      ChannelType.Web,
      "AB123456C",
      None,
      "SomeReference",
      LocalDateTime.now(),
      LocalDateTime.now(),
      2,
      NonEmptyList(
        MessageWithoutStatus(MessageId(1), LocalDateTime.now(), MessageType.DepartureDeclaration, <node></node>, 1, convertXmlToJson(<node></node>.toString())),
        Nil
      ),
      None
    )
=======
>>>>>>> 35d115f6

    def safetyXML(value: Int) = <CC029B><HEAHEA><SecHEA358>{value}</SecHEA358></HEAHEA></CC029B>

    "getAccompanyingDocumentPDF(Message)" - {
      "TAD" - {
        "should return PDF with correct headers if all messages found and returned from manage documents where message does not contain safety and security" in {
          val message = MessageWithoutStatus(
            MessageId(2),
            LocalDateTime.now,
            MessageType.ReleaseForTransit,
            <blank2></blank2>,
            2,
            convertXmlToJson(<blank2></blank2>.toString())
          )

          val pdfDocument = PdfDocument(Source.single(ByteString("Hello".getBytes())), None, Some("value"), Some("value"))

          when(mockManageDocumentsConnector.getTadPDF(eqTo(<blank2></blank2>))(any())).thenReturn(Future.successful(Right(pdfDocument)))

          service.getAccompanyingDocumentPDF(message).futureValue mustBe Right(pdfDocument)

          verify(mockManageDocumentsConnector, times(0)).getTsadPDF(any())(any())
          verify(mockManageDocumentsConnector, times(1)).getTadPDF(eqTo(<blank2></blank2>))(any())
        }

        "should return the PDF with correct headers if all messages found and returned from manage documents where safety and security is 0" in {
          val message = MessageWithoutStatus(
            MessageId(2),
            LocalDateTime.now,
            MessageType.ReleaseForTransit,
            safetyXML(0),
            2,
            convertXmlToJson(<blank2></blank2>.toString())
          )

          val pdfDocument = PdfDocument(Source.single(ByteString("Hello".getBytes())), None, Some("value"), Some("value"))

          when(mockManageDocumentsConnector.getTadPDF(eqTo(safetyXML(0)))(any())).thenReturn(Future.successful(Right(pdfDocument)))

          service.getAccompanyingDocumentPDF(message).futureValue mustBe Right(pdfDocument)

          verify(mockManageDocumentsConnector, times(0)).getTsadPDF(any())(any())
          verify(mockManageDocumentsConnector, times(1)).getTadPDF(eqTo(safetyXML(0)))(any())
        }

        "should return an UnexpectedError an unexpected response PDF" in {
          val message = MessageWithoutStatus(
            MessageId(2),
            LocalDateTime.now,
            MessageType.ReleaseForTransit,
            <blank1></blank1>,
            2,
            convertXmlToJson(<blank1></blank1>.toString())
          )

          when(mockManageDocumentsConnector.getTadPDF(eqTo(<blank1></blank1>))(any()))
            .thenReturn(Future.failed(new NotFoundException("Sorry An Exception Occurred")))

          service.getAccompanyingDocumentPDF(message).futureValue mustBe Left(UnexpectedError)

          verify(mockManageDocumentsConnector, times(0)).getTsadPDF(any())(any())
          verify(mockManageDocumentsConnector, times(1)).getTadPDF(eqTo(<blank1></blank1>))(any())
        }

        "should return an UnexpectedError if there is a failure in retrieving the PDF" in {
          val message = MessageWithoutStatus(
            MessageId(2),
            LocalDateTime.now,
            MessageType.ReleaseForTransit,
            <blank1></blank1>,
            2,
            convertXmlToJson(<blank1></blank1>.toString())
          )

          when(mockManageDocumentsConnector.getTadPDF(eqTo(<blank1></blank1>))(any()))
            .thenReturn(Future.failed(new NotFoundException("Sorry An Exception Occurred")))

          service.getAccompanyingDocumentPDF(message).futureValue mustBe Left(UnexpectedError)

          verify(mockManageDocumentsConnector, times(0)).getTsadPDF(any())(any())
          verify(mockManageDocumentsConnector, times(1)).getTadPDF(eqTo(<blank1></blank1>))(any())
        }

      }

      "TSAD" - {
        val xml = safetyXML(1)
        "should return PDF with correct headers if all messages found and returned from manage documents where message contains safety and security" in {
          val message = MessageWithoutStatus(MessageId(2), LocalDateTime.now, MessageType.ReleaseForTransit, xml, 2, convertXmlToJson(xml.toString()))

          val pdfDocument = PdfDocument(Source.single(ByteString("Hello".getBytes())), Some(5L), Some("value"), Some("value"))

          when(mockManageDocumentsConnector.getTsadPDF(eqTo(xml))(any())).thenReturn(Future.successful(Right(pdfDocument)))

          service.getAccompanyingDocumentPDF(message).futureValue mustBe Right(pdfDocument)

          verify(mockManageDocumentsConnector, times(1))
            .getTsadPDF(eqTo(xml))(any())

          verify(mockManageDocumentsConnector, times(0)).getTadPDF(any())(any())
        }

        "should return an UnexpectedError an unexpected response PDF" in {
          val message = MessageWithoutStatus(MessageId(2), LocalDateTime.now, MessageType.ReleaseForTransit, xml, 2, convertXmlToJson(xml.toString()))

          when(mockManageDocumentsConnector.getTsadPDF(eqTo(xml))(any()))
            .thenReturn(Future.failed(new NotFoundException("Sorry An Exception Occurred")))

          service.getAccompanyingDocumentPDF(message).futureValue mustBe Left(UnexpectedError)

          verify(mockManageDocumentsConnector, times(1))
            .getTsadPDF(eqTo(xml))(any())

          verify(mockManageDocumentsConnector, times(0)).getTadPDF(any())(any())
        }

        "should return an UnexpectedError if there is a failure in retrieving the PDF" in {
          val message = MessageWithoutStatus(MessageId(2), LocalDateTime.now, MessageType.ReleaseForTransit, xml, 2, convertXmlToJson(xml.toString()))

          when(mockManageDocumentsConnector.getTsadPDF(eqTo(xml))(any()))
            .thenReturn(Future.failed(new NotFoundException("Sorry An Exception Occurred")))

          service.getAccompanyingDocumentPDF(message).futureValue mustBe Left(UnexpectedError)

          verify(mockManageDocumentsConnector, times(1))
            .getTsadPDF(eqTo(xml))(any())

          verify(mockManageDocumentsConnector, times(0)).getTadPDF(any())(any())
        }
      }
    }

    "getAccompanyingDocumentPDF(Departure)" - {

      val departure = Departure(
        DepartureId(1),
        ChannelType.Web,
        "AB123456C",
        None,
        "SomeReference",
        DepartureStatus.ReleaseForTransit,
        LocalDateTime.now(),
        LocalDateTime.now(),
        2,
        NonEmptyList(
          MessageWithoutStatus(
            MessageId(1),
            LocalDateTime.now(),
            MessageType.DepartureDeclaration,
            <node></node>,
            1,
            convertXmlToJson(<node></node>.toString())
          ),
          Nil
        ),
        None
      )

      "TAD" - {
        "should return PDF with correct headers if all messages found and returned from manage documents where message does not contain safety and security" in {
          when(mockMessageRetrievalService.getReleaseForTransitMessage(eqTo(departure)))
            .thenReturn(
              Some(
                MessageWithoutStatus(
                  MessageId(2),
                  LocalDateTime.now,
                  MessageType.ReleaseForTransit,
                  <blank2></blank2>,
                  2,
                  convertXmlToJson(<blank2></blank2>.toString())
                )
              )
            )

          val pdfDocument = PdfDocument(Source.single(ByteString("Hello".getBytes())), None, Some("value"), Some("value"))

          when(mockManageDocumentsConnector.getTadPDF(eqTo(<blank2></blank2>))(any())).thenReturn(Future.successful(Right(pdfDocument)))

          service.getAccompanyingDocumentPDF(departure).futureValue mustBe Right(pdfDocument)

          verify(mockManageDocumentsConnector, times(0)).getTsadPDF(any())(any())
          verify(mockManageDocumentsConnector, times(1)).getTadPDF(eqTo(<blank2></blank2>))(any())
        }

        "should return the PDF with correct headers if all messages found and returned from manage documents where safety and security is 0" in {
          when(mockMessageRetrievalService.getReleaseForTransitMessage(eqTo(departure)))
            .thenReturn(
              Some(
                MessageWithoutStatus(
                  MessageId(2),
                  LocalDateTime.now,
                  MessageType.ReleaseForTransit,
                  safetyXML(0),
                  2,
                  convertXmlToJson(<blank2></blank2>.toString())
                )
              )
            )

          val pdfDocument = PdfDocument(Source.single(ByteString("Hello".getBytes())), None, Some("value"), Some("value"))

          when(mockManageDocumentsConnector.getTadPDF(eqTo(safetyXML(0)))(any())).thenReturn(Future.successful(Right(pdfDocument)))

          service.getAccompanyingDocumentPDF(departure).futureValue mustBe Right(pdfDocument)

          verify(mockManageDocumentsConnector, times(0)).getTsadPDF(any())(any())
          verify(mockManageDocumentsConnector, times(1)).getTadPDF(eqTo(safetyXML(0)))(any())
        }

        "should return an UnexpectedError an unexpected response PDF" in {
          when(mockMessageRetrievalService.getReleaseForTransitMessage(eqTo(departure)))
            .thenReturn(
              Some(
                MessageWithoutStatus(
                  MessageId(2),
                  LocalDateTime.now,
                  MessageType.ReleaseForTransit,
                  <blank1></blank1>,
                  2,
                  convertXmlToJson(<blank1></blank1>.toString())
                )
              )
            )

          when(mockManageDocumentsConnector.getTadPDF(eqTo(<blank1></blank1>))(any()))
            .thenReturn(Future.failed(new NotFoundException("Sorry An Exception Occurred")))

          service.getAccompanyingDocumentPDF(departure).futureValue mustBe Left(UnexpectedError)

          verify(mockManageDocumentsConnector, times(0)).getTsadPDF(any())(any())
          verify(mockManageDocumentsConnector, times(1)).getTadPDF(eqTo(<blank1></blank1>))(any())
        }

        "should return an UnexpectedError if there is a failure in retrieving the PDF" in {
          when(mockMessageRetrievalService.getReleaseForTransitMessage(eqTo(departure)))
            .thenReturn(
              Some(
                MessageWithoutStatus(
                  MessageId(2),
                  LocalDateTime.now,
                  MessageType.ReleaseForTransit,
                  <blank1></blank1>,
                  2,
                  convertXmlToJson(<blank1></blank1>.toString())
                )
              )
            )

          when(mockManageDocumentsConnector.getTadPDF(eqTo(<blank1></blank1>))(any()))
            .thenReturn(Future.failed(new NotFoundException("Sorry An Exception Occurred")))

          service.getAccompanyingDocumentPDF(departure).futureValue mustBe Left(UnexpectedError)

          verify(mockManageDocumentsConnector, times(0)).getTsadPDF(any())(any())
          verify(mockManageDocumentsConnector, times(1)).getTadPDF(eqTo(<blank1></blank1>))(any())
        }

        "should return an IncorrectStateError if there no TAD pdf request can be generated" in {
          when(mockMessageRetrievalService.getReleaseForTransitMessage(eqTo(departure)))
            .thenReturn(None)

          service.getAccompanyingDocumentPDF(departure).futureValue.left.value mustBe IncorrectStateError

          verify(mockManageDocumentsConnector, times(0)).getTsadPDF(any())(any())
          verify(mockManageDocumentsConnector, times(0)).getTadPDF(any())(any())
        }
      }

      "TSAD" - {
        val xml = safetyXML(1)
        "should return PDF with correct headers if all messages found and returned from manage documents where message contains safety and security" in {
          when(mockMessageRetrievalService.getReleaseForTransitMessage(eqTo(departure)))
            .thenReturn(Some(MessageWithoutStatus(MessageId(2), LocalDateTime.now, MessageType.ReleaseForTransit, xml, 2, convertXmlToJson(xml.toString()))))

          val pdfDocument = PdfDocument(Source.single(ByteString("Hello".getBytes())), Some(5L), Some("value"), Some("value"))

          when(mockManageDocumentsConnector.getTsadPDF(eqTo(xml))(any())).thenReturn(Future.successful(Right(pdfDocument)))

          service.getAccompanyingDocumentPDF(departure).futureValue mustBe Right(pdfDocument)

          verify(mockManageDocumentsConnector, times(1))
            .getTsadPDF(eqTo(xml))(any())

          verify(mockManageDocumentsConnector, times(0)).getTadPDF(any())(any())
        }

        "should return an UnexpectedError an unexpected response PDF" in {
          when(mockMessageRetrievalService.getReleaseForTransitMessage(eqTo(departure)))
            .thenReturn(Some(MessageWithoutStatus(MessageId(2), LocalDateTime.now, MessageType.ReleaseForTransit, xml, 2, convertXmlToJson(xml.toString()))))

          when(mockManageDocumentsConnector.getTsadPDF(eqTo(xml))(any()))
            .thenReturn(Future.failed(new NotFoundException("Sorry An Exception Occurred")))

          service.getAccompanyingDocumentPDF(departure).futureValue mustBe Left(UnexpectedError)

          verify(mockManageDocumentsConnector, times(1))
            .getTsadPDF(eqTo(xml))(any())

          verify(mockManageDocumentsConnector, times(0)).getTadPDF(any())(any())
        }

        "should return an UnexpectedError if there is a failure in retrieving the PDF" in {
          when(mockMessageRetrievalService.getReleaseForTransitMessage(eqTo(departure)))
            .thenReturn(Some(MessageWithoutStatus(MessageId(2), LocalDateTime.now, MessageType.ReleaseForTransit, xml, 2, convertXmlToJson(xml.toString()))))

          when(mockManageDocumentsConnector.getTsadPDF(eqTo(xml))(any()))
            .thenReturn(Future.failed(new NotFoundException("Sorry An Exception Occurred")))

          service.getAccompanyingDocumentPDF(departure).futureValue mustBe Left(UnexpectedError)

          verify(mockManageDocumentsConnector, times(1))
            .getTsadPDF(eqTo(xml))(any())

          verify(mockManageDocumentsConnector, times(0)).getTadPDF(any())(any())
        }

        "should return an IncorrectStateError if there no TAD pdf request can be generated" in {
          when(mockMessageRetrievalService.getReleaseForTransitMessage(eqTo(departure)))
            .thenReturn(None)

          service.getAccompanyingDocumentPDF(departure).futureValue.left.value mustBe IncorrectStateError

          verify(mockManageDocumentsConnector, times(0)).getTsadPDF(any())(any())

          verify(mockManageDocumentsConnector, times(0)).getTadPDF(any())(any())
        }
      }
    }
  }
}<|MERGE_RESOLUTION|>--- conflicted
+++ resolved
@@ -55,24 +55,6 @@
   }
 
   "PDFRetrievalService" - {
-<<<<<<< HEAD
-    val departure = Departure(
-      DepartureId(1),
-      ChannelType.Web,
-      "AB123456C",
-      None,
-      "SomeReference",
-      LocalDateTime.now(),
-      LocalDateTime.now(),
-      2,
-      NonEmptyList(
-        MessageWithoutStatus(MessageId(1), LocalDateTime.now(), MessageType.DepartureDeclaration, <node></node>, 1, convertXmlToJson(<node></node>.toString())),
-        Nil
-      ),
-      None
-    )
-=======
->>>>>>> 35d115f6
 
     def safetyXML(value: Int) = <CC029B><HEAHEA><SecHEA358>{value}</SecHEA358></HEAHEA></CC029B>
 
@@ -213,7 +195,6 @@
         "AB123456C",
         None,
         "SomeReference",
-        DepartureStatus.ReleaseForTransit,
         LocalDateTime.now(),
         LocalDateTime.now(),
         2,
