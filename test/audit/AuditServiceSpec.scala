--- conflicted
+++ resolved
@@ -172,17 +172,14 @@
           running(application) {
             val auditService = application.injector.instanceOf[AuditService]
             val departureId  = DepartureId(1234)
-<<<<<<< HEAD
+
             val expectedDetails = AuthenticatedAuditDetails(
               request.channel,
               request.enrolmentId.customerId,
               request.enrolmentId.enrolmentType,
               Json.obj("departureId" -> departureId)
             )
-=======
-            val expectedDetails =
-              AuthenticatedAuditDetails(request.channel, Constants.NewEnrolmentIdKey, Constants.NewEnrolmentKey, Json.obj("departureId" -> departureId))
->>>>>>> 43bffe6a
+
             auditService.auditCustomerRequestedMissingMovementEvent(request, departureId)
 
             verify(mockAuditConnector, times(1)).sendExplicitAudit(eqTo(CustomerRequestedMissingMovement.toString), eqTo(expectedDetails))(any(), any(), any())
@@ -216,46 +213,6 @@
       }
     }
 
-<<<<<<< HEAD
-    "must audit departure declaration events" - Seq(arbitraryBox.arbitrary.sample, None).foreach {
-      box =>
-        val mockMessageTranslation: MessageTranslation = mock[MessageTranslation]
-
-        val requestXml = <xml>test</xml>
-        val message    = gen(requestXml).sample.get
-        val request    = new AuthenticatedRequest[Any](FakeRequest(), Api, enrolmentId)
-
-        forAll(Gen.oneOf(DeclarationAuditDetails.maxRequestLength - 1000, DeclarationAuditDetails.maxRequestLength + 1000)) {
-          requestLength =>
-            val application = baseApplicationBuilder
-              .overrides(bind[AuditConnector].toInstance(mockAuditConnector))
-              .overrides(bind[MessageTranslation].toInstance(mockMessageTranslation))
-              .build()
-
-            running(application) {
-              val auditService = application.injector.instanceOf[AuditService]
-
-              val expectedDetails =
-                DeclarationAuditDetails(
-                  request.channel,
-                  request.enrolmentId.customerId,
-                  request.enrolmentId.enrolmentType,
-                  message.message,
-                  requestLength,
-                  box.map(_.boxId),
-                  mockMessageTranslation
-                )
-
-              auditService.auditDeclarationWithStatistics(
-                DepartureDeclarationSubmitted,
-                request.enrolmentId.customerId,
-                request.enrolmentId.enrolmentType,
-                message,
-                request.channel,
-                requestLength,
-                box.map(_.boxId)
-              )
-=======
     "must audit departure declaration events" - {
 
       def gen(xml: NodeSeq) =
@@ -299,7 +256,7 @@
       val mockMessageTranslation: MessageTranslation = mock[MessageTranslation]
       when(mockMessageTranslation.translate(any[JsObject])).thenAnswer(_.getArgument[JsObject](0))
 
-      val enrolmentId = Ior.right(EORINumber(Constants.NewEnrolmentIdKey))
+      val enrolmentId = EnrolmentId(Ior.right(EORINumber(Constants.NewEnrolmentIdKey)))
 
       val statistics = (requestLength: Int) =>
         Json.obj(
@@ -321,11 +278,15 @@
           "totalNoOfContainers"              -> 0,
           "totalNoOfCountriesOfRouting"      -> 0,
           "requestLength"                    -> requestLength
-      )
+        )
 
       Seq(arbitraryBox.arbitrary.sample, None).foreach {
         boxOpt =>
-          val withString = boxOpt.map(_ => "with").getOrElse("without")
+          val withString = boxOpt
+            .map(
+              _ => "with"
+            )
+            .getOrElse("without")
           s"$withString a box" - {
 
             "and must include translated xml when request size is less than max size allowed and generate xml statistics" in {
@@ -341,27 +302,31 @@
               val jsonMessage = mockMessageTranslation.translate(toJson(message.message))
 
               val expectedSubmission =
-                DeclarationAuditDetails(ChannelType.Api,
-                                        Constants.NewEnrolmentIdKey,
-                                        Constants.NewEnrolmentKey,
-                                        jsonMessage,
-                                        statistics(requestLength),
-                                        boxOpt.map(_.boxId))
+                DeclarationAuditDetails(
+                  ChannelType.Api,
+                  Constants.NewEnrolmentIdKey,
+                  Constants.NewEnrolmentKey,
+                  jsonMessage,
+                  statistics(requestLength),
+                  boxOpt.map(_.boxId)
+                )
 
               running(application) {
                 val auditService = application.injector.instanceOf[AuditService]
-                auditService.auditDeclarationWithStatistics(DepartureDeclarationSubmitted,
-                                                            enrolmentId,
-                                                            message,
-                                                            ChannelType.Api,
-                                                            requestLength,
-                                                            boxOpt.map(_.boxId))
-
-                verify(mockAuditConnector, times(1)).sendExplicitAudit[DeclarationAuditDetails](eqTo(DepartureDeclarationSubmitted.toString),
-                                                                                                eqTo(expectedSubmission))(any(), any(), any())
+                auditService.auditDeclarationWithStatistics(
+                  DepartureDeclarationSubmitted,
+                  enrolmentId.customerId,
+                  enrolmentId.enrolmentType,
+                  message,
+                  ChannelType.Api,
+                  requestLength,
+                  boxOpt.map(_.boxId)
+                )
+
+                verify(mockAuditConnector, times(1))
+                  .sendExplicitAudit[DeclarationAuditDetails](eqTo(DepartureDeclarationSubmitted.toString), eqTo(expectedSubmission))(any(), any(), any())
               }
             }
->>>>>>> 43bffe6a
 
             "and must include message to indicate request size is more than max size allowed and generate xml statistics" in {
               val requestLength = AuditService.maxRequestLength + 1000
@@ -376,24 +341,29 @@
               val jsonMessage = Json.obj("declaration" -> "Departure declaration too large to be included")
 
               val expectedSubmission =
-                DeclarationAuditDetails(ChannelType.Api,
-                                        Constants.NewEnrolmentIdKey,
-                                        Constants.NewEnrolmentKey,
-                                        jsonMessage,
-                                        statistics(requestLength),
-                                        boxOpt.map(_.boxId))
+                DeclarationAuditDetails(
+                  ChannelType.Api,
+                  Constants.NewEnrolmentIdKey,
+                  Constants.NewEnrolmentKey,
+                  jsonMessage,
+                  statistics(requestLength),
+                  boxOpt.map(_.boxId)
+                )
 
               running(application) {
                 val auditService = application.injector.instanceOf[AuditService]
-                auditService.auditDeclarationWithStatistics(DepartureDeclarationSubmitted,
-                                                            enrolmentId,
-                                                            message,
-                                                            ChannelType.Api,
-                                                            requestLength,
-                                                            boxOpt.map(_.boxId))
-
-                verify(mockAuditConnector, times(1)).sendExplicitAudit[DeclarationAuditDetails](eqTo(DepartureDeclarationSubmitted.toString),
-                                                                                                eqTo(expectedSubmission))(any(), any(), any())
+                auditService.auditDeclarationWithStatistics(
+                  DepartureDeclarationSubmitted,
+                  enrolmentId.customerId,
+                  enrolmentId.enrolmentType,
+                  message,
+                  ChannelType.Api,
+                  requestLength,
+                  boxOpt.map(_.boxId)
+                )
+
+                verify(mockAuditConnector, times(1))
+                  .sendExplicitAudit[DeclarationAuditDetails](eqTo(DepartureDeclarationSubmitted.toString), eqTo(expectedSubmission))(any(), any(), any())
               }
             }
           }
