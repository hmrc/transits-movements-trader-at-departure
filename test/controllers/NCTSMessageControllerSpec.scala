/*
 * Copyright 2021 HM Revenue & Customs
 *
 * Licensed under the Apache License, Version 2.0 (the "License");
 * you may not use this file except in compliance with the License.
 * You may obtain a copy of the License at
 *
 *     http://www.apache.org/licenses/LICENSE-2.0
 *
 * Unless required by applicable law or agreed to in writing, software
 * distributed under the License is distributed on an "AS IS" BASIS,
 * WITHOUT WARRANTIES OR CONDITIONS OF ANY KIND, either express or implied.
 * See the License for the specific language governing permissions and
 * limitations under the License.
 */

package controllers

import base.SpecBase
import cats.data.NonEmptyList
import generators.ModelGenerators
import java.time.LocalDateTime
import models._
import models.ChannelType.Web
import org.mockito.ArgumentMatchers._
import org.mockito.ArgumentMatchers.{eq => eqTo}
import org.mockito.Mockito._
import org.scalatest.BeforeAndAfterEach
import org.scalatestplus.scalacheck.ScalaCheckPropertyChecks
import play.api.libs.json.Json
import play.api.mvc.Result
import play.api.test.FakeRequest
import play.api.test.Helpers._
import scala.concurrent.ExecutionContext
import scala.concurrent.Future
import services.MovementMessageOrchestratorService
import utils.TestMetrics

class NCTSMessageControllerSpec extends SpecBase with ScalaCheckPropertyChecks with ModelGenerators with BeforeAndAfterEach {

<<<<<<< HEAD
  private val mockDepartureRepository: DepartureRepository                 = mock[DepartureRepository]
  private val mockLockRepository: LockRepository                           = mock[LockRepository]
  private val mockSaveMessageService: SaveMessageService                   = mock[SaveMessageService]
  private val mockAuditService: AuditService                               = mock[AuditService]
  private val mockPushPullNotificationService: PushPullNotificationService = mock[PushPullNotificationService]

  private val dateOfPrep = LocalDate.now()
  private val timeOfPrep = LocalTime.of(1, 1)

  private val departureId   = DepartureId(1)
  private val version       = 1
  private val messageSender = MessageSender(departureId, version)
  private val message       = Arbitrary.arbitrary[MessageWithStatus].sample.value

  private val departure = Departure(
    departureId,
    api,
    "eori",
    Some(MovementReferenceNumber("mrn")),
    "ref",
    DepartureStatus.DepartureSubmitted,
    LocalDateTime.of(dateOfPrep, timeOfPrep),
    LocalDateTime.of(dateOfPrep, timeOfPrep),
    1,
    NonEmptyList.one(message),
    None
  )

  private val acknowledgedDeparture = Departure(
    departureId,
    api,
    "eori",
    Some(MovementReferenceNumber("mrn")),
    "ref",
    DepartureStatus.PositiveAcknowledgement,
    LocalDateTime.of(dateOfPrep, timeOfPrep),
    LocalDateTime.of(dateOfPrep, timeOfPrep),
    1,
    NonEmptyList.one(message),
    None
  )

  private val testBoxId = "1c5b9365-18a6-55a5-99c9-83a091ac7f26"
  private val testBox   = Box(BoxId(testBoxId), Constants.BoxName)

  private val acknowledgedDepartureWithNotificationBox = acknowledgedDeparture.copy(notificationBox = Some(testBox))

  private val requestMrnAllocatedBody =
    <CC028A>
      <DatOfPreMES9>{Format.dateFormatted(dateOfPrep)}</DatOfPreMES9>
      <TimOfPreMES10>{Format.timeFormatted(timeOfPrep)}</TimOfPreMES10>
      <HEAHEA>
        <DocNumHEA5>mrn</DocNumHEA5>
      </HEAHEA>
    </CC028A>

  private val requestCancellationDecisionBody =
    <CC009A>
      <DatOfPreMES9>{Format.dateFormatted(dateOfPrep)}</DatOfPreMES9>
      <TimOfPreMES10>{Format.timeFormatted(timeOfPrep)}</TimOfPreMES10>
      <HEAHEA>
        <DocNumHEA5>mrn</DocNumHEA5>
      </HEAHEA>
    </CC009A>

  private val badRequestMrnAllocatedBody =
    <CC028A>
      <DatOfPreMES9>{Format.dateFormatted(dateOfPrep)}</DatOfPreMES9>
      <TimOfPreMES10>{Format.timeFormatted(timeOfPrep)}</TimOfPreMES10>
      <HEAHEA>
      </HEAHEA>
    </CC028A>

  private val requestDepartureRejectionXmlBody =
    <CC016A>
      <DatOfPreMES9>{Format.dateFormatted(dateOfPrep)}</DatOfPreMES9>
      <TimOfPreMES10>{Format.timeFormatted(timeOfPrep)}</TimOfPreMES10>
    </CC016A>

  val codeAndXmlBody = Gen.oneOf(
    Seq(
      (MessageType.DeclarationRejected.code, requestDepartureRejectionXmlBody)
=======
  private val departureId          = DepartureId(1)
  private val messageCorrelationId = 1
  private val messageSender        = MessageSender(departureId, messageCorrelationId)

  class Setup {

    protected val mockMovementMessageOrchestratorService: MovementMessageOrchestratorService = mock[MovementMessageOrchestratorService]
    protected val testMetrics: TestMetrics                                                   = new TestMetrics
    protected val messageSender: MessageSender                                               = MessageSender(DepartureId(1), 1)

    protected val initialDeparture: Departure = Departure(
      departureId = DepartureId(1),
      channel = Web,
      movementReferenceNumber = None,
      referenceNumber = "SomeREf",
      eoriNumber = "AB123456",
      status = DepartureStatus.DepartureSubmitted,
      created = LocalDateTime.of(2021, 2, 2, 2, 2),
      lastUpdated = LocalDateTime.of(2021, 2, 2, 4, 2),
      messages = NonEmptyList.one(
        MessageWithStatus(
          MessageId(1),
          LocalDateTime.of(2021, 2, 2, 2, 2),
          MessageType.DepartureDeclaration,
          <CC015></CC015>,
          MessageStatus.SubmissionPending,
          1,
          Json.obj("CC029" -> Json.obj())
        )
      ),
      nextMessageCorrelationId = 2,
      notificationBox = None
>>>>>>> ab5beb4d
    )

    protected val requestMrnAllocatedBody =
      <CC028A>
        <HEAHEA>
          <DocNumHEA5>mrn</DocNumHEA5>
        </HEAHEA>
      </CC028A>

    lazy val controller = new NCTSMessageController(stubControllerComponents(), mockMovementMessageOrchestratorService, testMetrics)(ExecutionContext.global)

  }

  "post" - {

    "when a lock can be acquired" - {

      "must return OK, when the service validates and save the message" in new Setup {
        when(mockMovementMessageOrchestratorService.saveNCTSMessage(eqTo(messageSender))(any(), any()))
          .thenReturn(Future.successful(Right(SubmissionSuccess(initialDeparture))))

        val result: Future[Result] = controller.post(messageSender)(FakeRequest().withBody(requestMrnAllocatedBody))

        status(result) mustEqual OK
        header(LOCATION, result) mustBe Some(
          routes.MessagesController.getMessage(messageSender.departureId, MessageId(messageSender.messageCorrelationId + 1)).url
        )
        contentAsString(result) mustBe empty

        verify(mockMovementMessageOrchestratorService).saveNCTSMessage(eqTo(messageSender))(any(), any())
      }

      "must return BadRequest, when the valid message is out of sequence" in new Setup {
        when(mockMovementMessageOrchestratorService.saveNCTSMessage(eqTo(messageSender))(any(), any()))
          .thenReturn(
            Future.successful(
              Left(
                TransitionError(
                  "Can only accept this type of message [CancellationDecision] directly after [DeclarationCancellationRequest or ReleaseForTransit] messages. Current message state is [PositiveAcknowledgement]."
                )
              )
            )
          )

        val result: Future[Result] = controller.post(messageSender)(FakeRequest().withBody(requestMrnAllocatedBody))

        contentAsString(
          result
        ) mustEqual "Can only accept this type of message [CancellationDecision] directly after [DeclarationCancellationRequest or ReleaseForTransit] messages. Current message state is [PositiveAcknowledgement]."

        status(result) mustEqual BAD_REQUEST
      }
    }

    "must return BadRequest, when the service is unable to find a mrn before attempting to save the message" in new Setup {

      when(mockMovementMessageOrchestratorService.saveNCTSMessage(eqTo(messageSender))(any(), any()))
        .thenReturn(Future.successful(Left(XMLMRNError("The element 'DocNumHEA5' must contain a value."))))

      val result: Future[Result] = controller.post(messageSender)(FakeRequest().withBody(requestMrnAllocatedBody))

      contentAsString(result) mustEqual "The element 'DocNumHEA5' must contain a value."
      status(result) mustEqual BAD_REQUEST
    }

    "must return BadRequest, when the service is unable to save the message with an external error" in new Setup {
      when(mockMovementMessageOrchestratorService.saveNCTSMessage(eqTo(messageSender))(any(), any()))
        .thenReturn(Future.successful(Left(SubmissionFailureExternal)))

      val result: Future[Result] = controller.post(messageSender)(FakeRequest().withBody(requestMrnAllocatedBody))

      status(result) mustEqual BAD_REQUEST
    }

    "must return InternalServerError, when the service is unable to save the message with an internal error" in new Setup {
      when(mockMovementMessageOrchestratorService.saveNCTSMessage(eqTo(messageSender))(any(), any()))
        .thenReturn(Future.successful(Left(SubmissionFailureInternal)))

      val result: Future[Result] = controller.post(messageSender)(FakeRequest().withBody(requestMrnAllocatedBody))

      status(result) mustEqual INTERNAL_SERVER_ERROR
    }

    "must lock, not update the departure repository, return Ok and unlock when given a message for a departure that does not exist" in new Setup {
      when(mockMovementMessageOrchestratorService.saveNCTSMessage(eqTo(messageSender))(any(), any()))
        .thenReturn(Future.successful(Left(DepartureNotFound("Not found"))))

      val result: Future[Result] = controller.post(messageSender)(FakeRequest().withBody(requestMrnAllocatedBody))

      contentAsString(result) mustBe empty
      status(result) mustEqual NOT_FOUND
    }

    "must lock the departure, return BadRequest error and unlock when an XMessageType is invalid" in new Setup {
      when(mockMovementMessageOrchestratorService.saveNCTSMessage(eqTo(messageSender))(any(), any()))
        .thenReturn(Future.successful(Left(InvalidMessageType("A 'X-Message-Type' header must be defined in the request."))))

      val result: Future[Result] = controller.post(messageSender)(FakeRequest().withBody(requestMrnAllocatedBody))

      contentAsString(result) mustEqual "A 'X-Message-Type' header must be defined in the request."
      status(result) mustEqual BAD_REQUEST
    }

  }

  "when a lock cannot be acquired" - {
    "must return Locked" in new Setup {
      when(mockMovementMessageOrchestratorService.saveNCTSMessage(eqTo(messageSender))(any(), any()))
        .thenReturn(Future.successful(Left(DepartureAlreadyLocked(messageSender.departureId))))

      val result: Future[Result] = controller.post(messageSender)(FakeRequest().withBody(requestMrnAllocatedBody))

      contentAsString(result) mustBe empty
      status(result) mustEqual LOCKED
    }
  }
}<|MERGE_RESOLUTION|>--- conflicted
+++ resolved
@@ -38,94 +38,6 @@
 
 class NCTSMessageControllerSpec extends SpecBase with ScalaCheckPropertyChecks with ModelGenerators with BeforeAndAfterEach {
 
-<<<<<<< HEAD
-  private val mockDepartureRepository: DepartureRepository                 = mock[DepartureRepository]
-  private val mockLockRepository: LockRepository                           = mock[LockRepository]
-  private val mockSaveMessageService: SaveMessageService                   = mock[SaveMessageService]
-  private val mockAuditService: AuditService                               = mock[AuditService]
-  private val mockPushPullNotificationService: PushPullNotificationService = mock[PushPullNotificationService]
-
-  private val dateOfPrep = LocalDate.now()
-  private val timeOfPrep = LocalTime.of(1, 1)
-
-  private val departureId   = DepartureId(1)
-  private val version       = 1
-  private val messageSender = MessageSender(departureId, version)
-  private val message       = Arbitrary.arbitrary[MessageWithStatus].sample.value
-
-  private val departure = Departure(
-    departureId,
-    api,
-    "eori",
-    Some(MovementReferenceNumber("mrn")),
-    "ref",
-    DepartureStatus.DepartureSubmitted,
-    LocalDateTime.of(dateOfPrep, timeOfPrep),
-    LocalDateTime.of(dateOfPrep, timeOfPrep),
-    1,
-    NonEmptyList.one(message),
-    None
-  )
-
-  private val acknowledgedDeparture = Departure(
-    departureId,
-    api,
-    "eori",
-    Some(MovementReferenceNumber("mrn")),
-    "ref",
-    DepartureStatus.PositiveAcknowledgement,
-    LocalDateTime.of(dateOfPrep, timeOfPrep),
-    LocalDateTime.of(dateOfPrep, timeOfPrep),
-    1,
-    NonEmptyList.one(message),
-    None
-  )
-
-  private val testBoxId = "1c5b9365-18a6-55a5-99c9-83a091ac7f26"
-  private val testBox   = Box(BoxId(testBoxId), Constants.BoxName)
-
-  private val acknowledgedDepartureWithNotificationBox = acknowledgedDeparture.copy(notificationBox = Some(testBox))
-
-  private val requestMrnAllocatedBody =
-    <CC028A>
-      <DatOfPreMES9>{Format.dateFormatted(dateOfPrep)}</DatOfPreMES9>
-      <TimOfPreMES10>{Format.timeFormatted(timeOfPrep)}</TimOfPreMES10>
-      <HEAHEA>
-        <DocNumHEA5>mrn</DocNumHEA5>
-      </HEAHEA>
-    </CC028A>
-
-  private val requestCancellationDecisionBody =
-    <CC009A>
-      <DatOfPreMES9>{Format.dateFormatted(dateOfPrep)}</DatOfPreMES9>
-      <TimOfPreMES10>{Format.timeFormatted(timeOfPrep)}</TimOfPreMES10>
-      <HEAHEA>
-        <DocNumHEA5>mrn</DocNumHEA5>
-      </HEAHEA>
-    </CC009A>
-
-  private val badRequestMrnAllocatedBody =
-    <CC028A>
-      <DatOfPreMES9>{Format.dateFormatted(dateOfPrep)}</DatOfPreMES9>
-      <TimOfPreMES10>{Format.timeFormatted(timeOfPrep)}</TimOfPreMES10>
-      <HEAHEA>
-      </HEAHEA>
-    </CC028A>
-
-  private val requestDepartureRejectionXmlBody =
-    <CC016A>
-      <DatOfPreMES9>{Format.dateFormatted(dateOfPrep)}</DatOfPreMES9>
-      <TimOfPreMES10>{Format.timeFormatted(timeOfPrep)}</TimOfPreMES10>
-    </CC016A>
-
-  val codeAndXmlBody = Gen.oneOf(
-    Seq(
-      (MessageType.DeclarationRejected.code, requestDepartureRejectionXmlBody)
-=======
-  private val departureId          = DepartureId(1)
-  private val messageCorrelationId = 1
-  private val messageSender        = MessageSender(departureId, messageCorrelationId)
-
   class Setup {
 
     protected val mockMovementMessageOrchestratorService: MovementMessageOrchestratorService = mock[MovementMessageOrchestratorService]
@@ -154,7 +66,6 @@
       ),
       nextMessageCorrelationId = 2,
       notificationBox = None
->>>>>>> ab5beb4d
     )
 
     protected val requestMrnAllocatedBody =
