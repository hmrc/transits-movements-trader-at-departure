--- conflicted
+++ resolved
@@ -154,7 +154,6 @@
   implicit lazy val arbitraryDeparture: Arbitrary[Departure] =
     Arbitrary {
       for {
-<<<<<<< HEAD
         id              <- arbitrary[DepartureId]
         channel         <- arbitrary[ChannelType]
         eN              <- arbitrary[String]
@@ -162,22 +161,10 @@
         rN              <- arbitrary[String]
         status          <- arbitrary[DepartureStatus]
         created         <- arbitrary[LocalDateTime]
-        updated         <- arbitrary[LocalDateTime]
+        lastUpdated     <- arbitrary[LocalDateTime]
         messages        <- nonEmptyListOfMaxLength[MessageWithStatus](2)
         notificationBox <- arbitrary[Option[Box]]
-      } yield models.Departure(id, channel, eN, Some(mrn), rN, status, created, updated, messages.length + 1, messages, notificationBox)
-=======
-        id          <- arbitrary[DepartureId]
-        channel     <- arbitrary[ChannelType]
-        eN          <- arbitrary[String]
-        mrn         <- arbitrary[MovementReferenceNumber]
-        rN          <- arbitrary[String]
-        status      <- arbitrary[DepartureStatus]
-        created     <- arbitrary[LocalDateTime]
-        lastUpdated <- arbitrary[LocalDateTime]
-        messages    <- nonEmptyListOfMaxLength[MessageWithStatus](2)
-      } yield models.Departure(id, channel, eN, Some(mrn), rN, status, created, lastUpdated, messages.length + 1, messages)
->>>>>>> 88a4a257
+      } yield models.Departure(id, channel, eN, Some(mrn), rN, status, created, lastUpdated, messages.length + 1, messages, notificationBox)
     }
 
   implicit lazy val arbitraryFailure: Arbitrary[SubmissionFailure] =
