--- conflicted
+++ resolved
@@ -17,11 +17,8 @@
 package controllers
 
 import com.kenshoo.play.metrics.Metrics
-<<<<<<< HEAD
 import controllers.actions.CheckMessageTypeActionProvider
 import controllers.actions.GetDepartureWithoutMessagesForWriteActionProvider
-=======
->>>>>>> b6447ef0
 import metrics.HasActionMetrics
 import models.DepartureAlreadyLocked
 import models.DepartureNotFound
@@ -42,15 +39,12 @@
 
 class NCTSMessageController @Inject()(
   cc: ControllerComponents,
-<<<<<<< HEAD
   getDepartureWithoutMessages: GetDepartureWithoutMessagesForWriteActionProvider,
   checkMessageType: CheckMessageTypeActionProvider,
   auditService: AuditService,
   saveMessageService: SaveMessageService,
   pushPullNotificationService: PushPullNotificationService,
-=======
   orchestratorService: MovementMessageOrchestratorService,
->>>>>>> b6447ef0
   val metrics: Metrics
 )(implicit ec: ExecutionContext)
     extends BackendController(cc)
@@ -59,11 +53,7 @@
 
   def post(messageSender: MessageSender): Action[NodeSeq] =
     withMetricsTimerAction("post-receive-ncts-message") {
-<<<<<<< HEAD
-      (getDepartureWithoutMessages(messageSender.departureId) andThen checkMessageType())(parse.xml).async {
-=======
       Action(parse.xml).async {
->>>>>>> b6447ef0
         implicit request =>
           orchestratorService.saveNCTSMessage(messageSender).map {
             case Left(_: DepartureAlreadyLocked) => Locked
