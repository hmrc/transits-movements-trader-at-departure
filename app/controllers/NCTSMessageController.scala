--- conflicted
+++ resolved
@@ -40,21 +40,13 @@
 import scala.concurrent.Future
 import scala.xml.NodeSeq
 
-<<<<<<< HEAD
 class NCTSMessageController @Inject() (
-=======
-class NCTSMessageController @Inject()(
->>>>>>> ae404449
   cc: ControllerComponents,
   getDeparture: GetDepartureForWriteActionProvider,
   checkMessageType: CheckMessageTypeActionProvider,
   auditService: AuditService,
-<<<<<<< HEAD
-  saveMessageService: SaveMessageService
-=======
   saveMessageService: SaveMessageService,
   val metrics: Metrics
->>>>>>> ae404449
 )(implicit ec: ExecutionContext)
     extends BackendController(cc)
     with Logging
@@ -111,28 +103,8 @@
                       BadRequest
                   }
               }
-<<<<<<< HEAD
-            case _ =>
-              val processingResult = saveMessageService.validateXmlAndSaveMessage(xml, messageSender, response, newState)
-              processingResult map {
-                case SubmissionSuccess =>
-                  auditService.auditNCTSMessages(request.request.departure.channel, response, xml)
-                  Ok.withHeaders(
-                    LOCATION -> routes.MessagesController.getMessage(request.request.departure.departureId, request.request.departure.nextMessageId).url
-                  )
-                case SubmissionFailureInternal =>
-                  val message = "Internal Submission Failure " + processingResult
-                  logger.warn(message)
-                  InternalServerError
-                case SubmissionFailureExternal =>
-                  val message = "External Submission Failure " + processingResult
-                  logger.warn(message)
-                  BadRequest
-              }
-=======
             case Left(error) =>
               Future.successful(BadRequest(error.reason))
->>>>>>> ae404449
           }
       }
 
