--- conflicted
+++ resolved
@@ -28,19 +28,12 @@
 case class DepartureMessageNotification(
   messageUri: String,
   requestId: String,
-<<<<<<< HEAD
+  customerId: String,
   departureId: DepartureId,
   messageId: MessageId,
   received: LocalDateTime,
   messageType: MessageType,
   messageBody: Option[NodeSeq]
-=======
-  customerId: String,
-  departureId: DepartureId,
-  messageId: MessageId,
-  received: LocalDateTime,
-  messageType: MessageType
->>>>>>> 9a87c4ad
 )
 
 object DepartureMessageNotification {
@@ -68,16 +61,11 @@
     }
 
   def fromRequest(request: DepartureResponseRequest[NodeSeq], timestamp: LocalDateTime): DepartureMessageNotification = {
-<<<<<<< HEAD
     val oneHundredKilobytes = 100000
+    val eoriNumber          = request.departure.eoriNumber
     val messageId           = request.departure.nextMessageId
     val departureUrl        = requestId(request.departure.departureId)
     val bodySize            = request.headers.get(HeaderNames.CONTENT_LENGTH).map(_.toInt)
-=======
-    val eoriNumber   = request.departure.eoriNumber
-    val messageId    = request.departure.nextMessageId
-    val departureUrl = requestId(request.departure.departureId)
->>>>>>> 9a87c4ad
     DepartureMessageNotification(
       s"$departureUrl/messages/${messageId.value}",
       departureUrl,
