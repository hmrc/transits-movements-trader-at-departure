/*
 * Copyright 2021 HM Revenue & Customs
 *
 * Licensed under the Apache License, Version 2.0 (the "License");
 * you may not use this file except in compliance with the License.
 * You may obtain a copy of the License at
 *
 *     http://www.apache.org/licenses/LICENSE-2.0
 *
 * Unless required by applicable law or agreed to in writing, software
 * distributed under the License is distributed on an "AS IS" BASIS,
 * WITHOUT WARRANTIES OR CONDITIONS OF ANY KIND, either express or implied.
 * See the License for the specific language governing permissions and
 * limitations under the License.
 */

package models

import base.SpecBase
import controllers.routes
import generators.ModelGenerators
<<<<<<< HEAD
import models.ChannelType.api
=======
import models.ChannelType.Api
import models.request.DepartureRequest
>>>>>>> b6447ef0
import models.request.DepartureResponseRequest
import models.request.DepartureWithMessagesRequest
import models.request.DepartureWithoutMessagesRequest
import org.scalacheck.Gen
import org.scalatestplus.scalacheck.ScalaCheckDrivenPropertyChecks
import play.api.http.HeaderNames
import play.api.http.HttpVerbs
import play.api.mvc.Request
import play.api.test.FakeRequest
import java.nio.charset.StandardCharsets
import java.time.LocalDateTime

import scala.xml.NodeSeq

class DepartureMessageNotificationSpec extends SpecBase with ScalaCheckDrivenPropertyChecks with ModelGenerators with HttpVerbs {

  val responseGenerator = Gen.oneOf(MessageResponse.values)

  "fromRequest" - {
    val testBody   = <text></text>
    val bodyLength = testBody.toString.getBytes(StandardCharsets.UTF_8).length

    "produces the expected model" in {
      val response      = responseGenerator.sample.value
      val departure     = arbitraryDeparture.arbitrary.sample.value
      val messageSender = MessageSender(departure.departureId, departure.messages.last.messageCorrelationId)

      val request = FakeRequest(POST, routes.NCTSMessageController.post(messageSender).url)
        .withBody[NodeSeq](testBody)
        .withHeaders(HeaderNames.CONTENT_LENGTH -> bodyLength.toString)
<<<<<<< HEAD
//      val departureRequest = DepartureWithMessagesRequest(request, departure, api)
      val departureWithoutMessagesRequest = DepartureWithoutMessagesRequest(request, DepartureWithoutMessages.fromDeparture(departure), api)
      val responseRequest                 = DepartureResponseRequest(departureWithoutMessagesRequest, response)
=======
      val departureRequest = DepartureRequest(request, departure, Api)
      val responseRequest  = DepartureResponseRequest(departureRequest, response)
>>>>>>> b6447ef0

      val now = LocalDateTime.now()

      val expectedNotification =
        DepartureMessageNotification(
          s"/customs/transits/movements/departures/${departure.departureId.index}/messages/${departure.messages.length + 1}",
          s"/customs/transits/movements/departures/${departure.departureId.index}",
          departure.eoriNumber,
          departure.departureId,
          MessageId(departure.messages.length + 1),
          now,
          response.messageType,
          Some(testBody)
        )

      val testNotification = DepartureMessageNotification.fromRequest(responseRequest, now)

      testNotification mustEqual expectedNotification
    }

    "does not include the message body when it is over 100kb" in {
      val response      = responseGenerator.sample.value
      val departure     = arbitraryDeparture.arbitrary.sample.value
      val messageSender = MessageSender(departure.departureId, departure.messages.last.messageCorrelationId)

      val request = FakeRequest(POST, routes.NCTSMessageController.post(messageSender).url)
        .withBody[NodeSeq](testBody)
        .withHeaders(HeaderNames.CONTENT_LENGTH -> "100001")
<<<<<<< HEAD
      val departureRequest = DepartureWithoutMessagesRequest(request, DepartureWithoutMessages.fromDeparture(departure), api)
=======
      val departureRequest = DepartureRequest(request, departure, Api)
>>>>>>> b6447ef0
      val responseRequest  = DepartureResponseRequest(departureRequest, response)

      val now = LocalDateTime.now()

      val expectedNotification =
        DepartureMessageNotification(
          s"/customs/transits/movements/departures/${departure.departureId.index}/messages/${departure.messages.length + 1}",
          s"/customs/transits/movements/departures/${departure.departureId.index}",
          departure.eoriNumber,
          departure.departureId,
          MessageId(departure.messages.length + 1),
          now,
          response.messageType,
          None
        )

      val testNotification = DepartureMessageNotification.fromRequest(responseRequest, now)

      testNotification mustEqual expectedNotification
    }
  }

  "fromDepartureAndResponse" - {
    val testBody   = <text></text>
    val bodyLength = testBody.toString.getBytes(StandardCharsets.UTF_8).length

    "produces the expected model" in {
      val response  = responseGenerator.sample.value
      val departure = arbitraryDeparture.arbitrary.sample.value

      val request: FakeRequest[NodeSeq] = FakeRequest()
        .withBody[NodeSeq](testBody)
        .withHeaders(HeaderNames.CONTENT_LENGTH -> bodyLength.toString)

      val now = LocalDateTime.now()

      val expectedNotification =
        DepartureMessageNotification(
          s"/customs/transits/movements/departures/${departure.departureId.index}/messages/${departure.messages.length + 1}",
          s"/customs/transits/movements/departures/${departure.departureId.index}",
          departure.eoriNumber,
          departure.departureId,
          MessageId(departure.messages.length + 1),
          now,
          response.messageType,
          Some(testBody)
        )

      val testNotification = DepartureMessageNotification.fromDepartureAndResponse(departure, response, now, request)

      testNotification mustEqual expectedNotification
    }

    "does not include the message body when it is over 100kb" in {
      val response  = responseGenerator.sample.value
      val departure = arbitraryDeparture.arbitrary.sample.value

      val request: Request[NodeSeq] = FakeRequest()
        .withBody[NodeSeq](testBody)
        .withHeaders(HeaderNames.CONTENT_LENGTH -> "100001")

      val now = LocalDateTime.now()

      val expectedNotification =
        DepartureMessageNotification(
          s"/customs/transits/movements/departures/${departure.departureId.index}/messages/${departure.messages.length + 1}",
          s"/customs/transits/movements/departures/${departure.departureId.index}",
          departure.eoriNumber,
          departure.departureId,
          MessageId(departure.messages.length + 1),
          now,
          response.messageType,
          None
        )

      val testNotification = DepartureMessageNotification.fromDepartureAndResponse(departure, response, now, request)

      testNotification mustEqual expectedNotification
    }
  }
}<|MERGE_RESOLUTION|>--- conflicted
+++ resolved
@@ -19,12 +19,7 @@
 import base.SpecBase
 import controllers.routes
 import generators.ModelGenerators
-<<<<<<< HEAD
-import models.ChannelType.api
-=======
 import models.ChannelType.Api
-import models.request.DepartureRequest
->>>>>>> b6447ef0
 import models.request.DepartureResponseRequest
 import models.request.DepartureWithMessagesRequest
 import models.request.DepartureWithoutMessagesRequest
@@ -55,14 +50,8 @@
       val request = FakeRequest(POST, routes.NCTSMessageController.post(messageSender).url)
         .withBody[NodeSeq](testBody)
         .withHeaders(HeaderNames.CONTENT_LENGTH -> bodyLength.toString)
-<<<<<<< HEAD
-//      val departureRequest = DepartureWithMessagesRequest(request, departure, api)
       val departureWithoutMessagesRequest = DepartureWithoutMessagesRequest(request, DepartureWithoutMessages.fromDeparture(departure), api)
       val responseRequest                 = DepartureResponseRequest(departureWithoutMessagesRequest, response)
-=======
-      val departureRequest = DepartureRequest(request, departure, Api)
-      val responseRequest  = DepartureResponseRequest(departureRequest, response)
->>>>>>> b6447ef0
 
       val now = LocalDateTime.now()
 
@@ -91,11 +80,7 @@
       val request = FakeRequest(POST, routes.NCTSMessageController.post(messageSender).url)
         .withBody[NodeSeq](testBody)
         .withHeaders(HeaderNames.CONTENT_LENGTH -> "100001")
-<<<<<<< HEAD
-      val departureRequest = DepartureWithoutMessagesRequest(request, DepartureWithoutMessages.fromDeparture(departure), api)
-=======
-      val departureRequest = DepartureRequest(request, departure, Api)
->>>>>>> b6447ef0
+      val departureRequest = DepartureWithoutMessagesRequest(request, DepartureWithoutMessages.fromDeparture(departure), Api)
       val responseRequest  = DepartureResponseRequest(departureRequest, response)
 
       val now = LocalDateTime.now()
