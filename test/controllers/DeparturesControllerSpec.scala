/*
 * Copyright 2021 HM Revenue & Customs
 *
 * Licensed under the Apache License, Version 2.0 (the "License");
 * you may not use this file except in compliance with the License.
 * You may obtain a copy of the License at
 *
 *     http://www.apache.org/licenses/LICENSE-2.0
 *
 * Unless required by applicable law or agreed to in writing, software
 * distributed under the License is distributed on an "AS IS" BASIS,
 * WITHOUT WARRANTIES OR CONDITIONS OF ANY KIND, either express or implied.
 * See the License for the specific language governing permissions and
 * limitations under the License.
 */

package controllers

import audit.AuditService
import audit.AuditType
import base.SpecBase
import cats.data.NonEmptyList
import config.Constants
import connectors.MessageConnector.EisSubmissionResult.ErrorInPayload
import generators.ModelGenerators
import models.Box
import models.BoxId
import models.ChannelType.api
import models.ChannelType.web
import models.Departure
import models.DepartureId
import models.DepartureStatus
import models.DepartureWithoutMessages
import models.MessageSender
import models.MessageStatus.SubmissionPending
import models.MessageType
import models.MessageWithStatus
import models.MovementReferenceNumber
import models.SubmissionProcessingResult
import models.SubmissionProcessingResult.SubmissionFailureExternal
import models.SubmissionProcessingResult.SubmissionFailureInternal
import models.SubmissionProcessingResult.SubmissionFailureRejected
import models.response.ResponseDeparture
import models.response.ResponseDepartures
import org.mockito.ArgumentCaptor
import org.mockito.ArgumentMatchers.any
import org.mockito.ArgumentMatchers.{eq => eqTo}
import org.mockito.Mockito._
import org.scalacheck.Arbitrary
import org.scalacheck.Arbitrary.arbitrary
import org.scalatest.BeforeAndAfterEach
import org.scalatest.concurrent.IntegrationPatience
import org.scalatestplus.scalacheck.ScalaCheckPropertyChecks
import play.api.inject.bind
import play.api.libs.json.Json
import play.api.test.FakeRequest
import play.api.test.Helpers._
import repositories.DepartureIdRepository
import repositories.DepartureRepository
import services.PushPullNotificationService
import services.SubmitMessageService
import utils.Format
import utils.JsonHelper

import java.time.LocalDate
import java.time.LocalDateTime
import java.time.LocalTime
import scala.concurrent.Future
import scala.xml.Utility.trim

class DeparturesControllerSpec
    extends SpecBase
    with JsonHelper
    with ScalaCheckPropertyChecks
    with ModelGenerators
    with BeforeAndAfterEach
    with IntegrationPatience {

  val localDate     = LocalDate.now()
  val localTime     = LocalTime.of(1, 1)
  val localDateTime = LocalDateTime.of(localDate, localTime)

  val departureId = arbitrary[DepartureId].sample.value
  val mrn         = arbitrary[MovementReferenceNumber].sample.value

  val requestXmlBody =
    <CC015B>
      <SynVerNumMES2>123</SynVerNumMES2>
      <DatOfPreMES9>{Format.dateFormatted(localDate)}</DatOfPreMES9>
      <TimOfPreMES10>{Format.timeFormatted(localTime)}</TimOfPreMES10>
      <HEAHEA>
        <RefNumHEA4>{mrn.value}</RefNumHEA4>
      </HEAHEA>
    </CC015B>

  def savedXmlMessage(messageCorrelationId: Int) =
    <CC015B>
      <SynVerNumMES2>123</SynVerNumMES2>
      <MesSenMES3>{MessageSender(departureId, messageCorrelationId).toString}</MesSenMES3>
      <DatOfPreMES9>{Format.dateFormatted(localDate)}</DatOfPreMES9>
      <TimOfPreMES10>{Format.timeFormatted(localTime)}</TimOfPreMES10>
      <HEAHEA>
        <RefNumHEA4>{mrn.value}</RefNumHEA4>
      </HEAHEA>
    </CC015B>

  def movementMessage(messageCorrelationId: Int): MessageWithStatus = MessageWithStatus(
    localDateTime,
    MessageType.DepartureDeclaration,
    savedXmlMessage(messageCorrelationId).map(trim),
    SubmissionPending,
    1,
    convertXmlToJson(savedXmlMessage(messageCorrelationId).map(trim).toString)
  )

  val initializedDeparture = Departure(
    departureId = departureId,
    channel = api,
    eoriNumber = "eori",
    movementReferenceNumber = None,
    status = DepartureStatus.Initialized,
    created = localDateTime,
    lastUpdated = localDateTime,
    nextMessageCorrelationId = movementMessage(1).messageCorrelationId + 1,
    messages = NonEmptyList.one(movementMessage(1)),
    referenceNumber = "referenceNumber",
    notificationBox = None
  )

  "/POST" - {

    "when there are no previous failed attempts to submit" - {

      "must return Accepted, create departure, send the message upstream and return the correct location header if submission successful and no PushPullNotification Box was provided" in {
        val mockDepartureIdRepository       = mock[DepartureIdRepository]
        val mockSubmitMessageService        = mock[SubmitMessageService]
        val mockAuditService                = mock[AuditService]
        val mockPushPullNotificationService = mock[PushPullNotificationService]

        val expectedMessage: MessageWithStatus = movementMessage(1).copy(messageCorrelationId = 1)
        val newDeparture                       = initializedDeparture.copy(messages = NonEmptyList.of[MessageWithStatus](expectedMessage), channel = web)
        val captor: ArgumentCaptor[Departure]  = ArgumentCaptor.forClass(classOf[Departure])

        when(mockDepartureIdRepository.nextId()).thenReturn(Future.successful(newDeparture.departureId))
        when(mockSubmitMessageService.submitDeparture(any())(any())).thenReturn(Future.successful(SubmissionProcessingResult.SubmissionSuccess))
        when(mockPushPullNotificationService.getBox(any())(any(), any())).thenReturn(Future.successful(None))

        val application = baseApplicationBuilder
          .overrides(
            bind[DepartureIdRepository].toInstance(mockDepartureIdRepository),
            bind[SubmitMessageService].toInstance(mockSubmitMessageService),
            bind[AuditService].toInstance(mockAuditService),
            bind[PushPullNotificationService].toInstance(mockPushPullNotificationService)
          )
          .build()

        running(application) {

          val request =
            FakeRequest(POST, routes.DeparturesController.post().url)
              .withHeaders("channel" -> newDeparture.channel.toString)
              .withXmlBody(requestXmlBody.map(trim))

          val result = route(application, request).value

          status(result) mustEqual ACCEPTED
          header("Location", result).value must be(routes.DeparturesController.get(newDeparture.departureId).url)
          header("requestId", result) must be(None)
          header("boxId", result) must be(None)

          verify(mockSubmitMessageService, times(1)).submitDeparture(captor.capture())(any())

          val departureMessage: MessageWithStatus = captor.getValue.messages.head.asInstanceOf[MessageWithStatus]
          departureMessage.message.map(trim) mustEqual expectedMessage.message.map(trim)

          verify(mockAuditService, times(1)).auditEvent(eqTo(AuditType.DepartureDeclarationSubmitted), any(), any())(any())
          verify(mockAuditService, times(1)).auditEvent(eqTo(AuditType.MesSenMES3Added), any(), any())(any())
        }
      }

      "must return Accepted, create departure, send the message upstream and return the correct location header if submission successful and PushPullNotification Box is provided" in {
        val mockDepartureIdRepository       = mock[DepartureIdRepository]
        val mockSubmitMessageService        = mock[SubmitMessageService]
        val mockAuditService                = mock[AuditService]
        val mockPushPullNotificationService = mock[PushPullNotificationService]

        val expectedMessage: MessageWithStatus = movementMessage(1).copy(messageCorrelationId = 1)
        val newDeparture                       = initializedDeparture.copy(messages = NonEmptyList.of[MessageWithStatus](expectedMessage), channel = web)
        val captor: ArgumentCaptor[Departure]  = ArgumentCaptor.forClass(classOf[Departure])
        val testBoxId                          = "1c5b9365-18a6-55a5-99c9-83a091ac7f26"
        val testBox                            = Box(BoxId(testBoxId), Constants.BoxName)

        when(mockDepartureIdRepository.nextId()).thenReturn(Future.successful(newDeparture.departureId))
        when(mockSubmitMessageService.submitDeparture(any())(any())).thenReturn(Future.successful(SubmissionProcessingResult.SubmissionSuccess))
        when(mockPushPullNotificationService.getBox(any())(any(), any())).thenReturn(Future.successful(Some(testBox)))

        val application = baseApplicationBuilder
          .overrides(
            bind[DepartureIdRepository].toInstance(mockDepartureIdRepository),
            bind[SubmitMessageService].toInstance(mockSubmitMessageService),
            bind[AuditService].toInstance(mockAuditService),
            bind[PushPullNotificationService].toInstance(mockPushPullNotificationService)
          )
          .build()

        running(application) {

          val request =
            FakeRequest(POST, routes.DeparturesController.post().url)
              .withHeaders("channel" -> newDeparture.channel.toString)
              .withXmlBody(requestXmlBody.map(trim))

          val result = route(application, request).value

          status(result) mustEqual ACCEPTED
          header("Location", result).value must be(routes.DeparturesController.get(newDeparture.departureId).url)
          contentAsJson(result).as[Option[Box]] must be(Some(testBox))

          verify(mockSubmitMessageService, times(1)).submitDeparture(captor.capture())(any())

          val departureMessage: MessageWithStatus = captor.getValue.messages.head.asInstanceOf[MessageWithStatus]
          departureMessage.message.map(trim) mustEqual expectedMessage.message.map(trim)

          verify(mockAuditService, times(1)).auditEvent(eqTo(AuditType.DepartureDeclarationSubmitted), any(), any())(any())
          verify(mockAuditService, times(1)).auditEvent(eqTo(AuditType.MesSenMES3Added), any(), any())(any())
        }
      }

      "must return InternalServerError if the DepartureId generation fails" in {
        val mockDepartureIdRepository       = mock[DepartureIdRepository]
        val mockPushPullNotificationService = mock[PushPullNotificationService]

        when(mockDepartureIdRepository.nextId()).thenReturn(Future.failed(new Exception))
        when(mockPushPullNotificationService.getBox(any())(any(), any())).thenReturn(Future.successful(None))

        val application = baseApplicationBuilder
          .overrides(
            bind[DepartureIdRepository].toInstance(mockDepartureIdRepository),
            bind[PushPullNotificationService].toInstance(mockPushPullNotificationService)
          )
          .build()

        running(application) {

          val request = FakeRequest(POST, routes.DeparturesController.post().url)
            .withHeaders("channel" -> web.toString)
            .withXmlBody(requestXmlBody)

          val result = route(application, request).value

          contentAsString(result) mustBe empty
          status(result) mustEqual INTERNAL_SERVER_ERROR
        }
      }

      "must return InternalServerError if there was an internal failure when saving and sending" in {
        val mockDepartureIdRepository       = mock[DepartureIdRepository]
        val mockSubmitMessageService        = mock[SubmitMessageService]
        val mockPushPullNotificationService = mock[PushPullNotificationService]

        val departureId = DepartureId(1)

        when(mockDepartureIdRepository.nextId()).thenReturn(Future.successful(departureId))
        when(mockSubmitMessageService.submitDeparture(any())(any())).thenReturn(Future.successful(SubmissionFailureInternal))
        when(mockPushPullNotificationService.getBox(any())(any(), any())).thenReturn(Future.successful(None))

        val application = baseApplicationBuilder
          .overrides(
            bind[DepartureIdRepository].toInstance(mockDepartureIdRepository),
            bind[SubmitMessageService].toInstance(mockSubmitMessageService),
            bind[PushPullNotificationService].toInstance(mockPushPullNotificationService)
          )
          .build()

        running(application) {

          val request = FakeRequest(POST, routes.DeparturesController.post().url)
            .withHeaders("channel" -> web.toString)
            .withXmlBody(requestXmlBody)

          val result = route(application, request).value

          contentAsString(result) mustBe empty
          status(result) mustEqual INTERNAL_SERVER_ERROR
          header("Location", result) must not be defined
        }
      }

      "must return BadGateway if there was an external failure when saving and sending" in {
        val mockDepartureIdRepository       = mock[DepartureIdRepository]
        val mockSubmitMessageService        = mock[SubmitMessageService]
        val mockPushPullNotificationService = mock[PushPullNotificationService]

        val departureId = DepartureId(1)

        when(mockDepartureIdRepository.nextId()).thenReturn(Future.successful(departureId))
        when(mockSubmitMessageService.submitDeparture(any())(any())).thenReturn(Future.successful(SubmissionFailureExternal))
        when(mockPushPullNotificationService.getBox(any())(any(), any())).thenReturn(Future.successful(None))

        val application = baseApplicationBuilder
          .overrides(
            bind[DepartureIdRepository].toInstance(mockDepartureIdRepository),
            bind[SubmitMessageService].toInstance(mockSubmitMessageService),
            bind[PushPullNotificationService].toInstance(mockPushPullNotificationService)
          )
          .build()

        running(application) {

          val request = FakeRequest(POST, routes.DeparturesController.post().url)
            .withHeaders("channel" -> web.toString)
            .withXmlBody(requestXmlBody)

          val result = route(application, request).value

          contentAsString(result) mustBe empty
          status(result) mustEqual BAD_GATEWAY
          header("Location", result) must not be defined
        }
      }

      "must return BadRequest if the payload is malformed" in {
        val mockDepartureIdRepository       = mock[DepartureIdRepository]
        val mockSubmitMessageService        = mock[SubmitMessageService]
        val mockPushPullNotificationService = mock[PushPullNotificationService]

        when(mockDepartureIdRepository.nextId()).thenReturn(Future.successful(DepartureId(1)))
        when(mockPushPullNotificationService.getBox(any())(any(), any())).thenReturn(Future.successful(None))

        val application =
          baseApplicationBuilder
            .overrides(
              bind[DepartureIdRepository].toInstance(mockDepartureIdRepository),
              bind[SubmitMessageService].toInstance(mockSubmitMessageService),
              bind[PushPullNotificationService].toInstance(mockPushPullNotificationService)
            )
            .build()

        running(application) {
          val requestXmlBody =
            <CC015B></CC015B>

          val request = FakeRequest(POST, routes.DeparturesController.post().url)
            .withHeaders("channel" -> web.toString)
            .withXmlBody(requestXmlBody)

          val result = route(application, request).value

          contentAsString(result) mustEqual "The value of element 'DatOfPreMES9' is not valid with respect to pattern 'yyyyMMdd'"
          status(result) mustEqual BAD_REQUEST
          header("Location", result) must not be defined
        }
      }

      "must return BadRequest if the message has been rejected from EIS due to error in payload" in {
        val mockDepartureIdRepository       = mock[DepartureIdRepository]
        val mockSubmitMessageService        = mock[SubmitMessageService]
        val mockPushPullNotificationService = mock[PushPullNotificationService]

        val departureId = DepartureId(1)

        when(mockDepartureIdRepository.nextId()).thenReturn(Future.successful(departureId))
        when(mockSubmitMessageService.submitDeparture(any())(any())).thenReturn(Future.successful(SubmissionFailureRejected(ErrorInPayload.responseBody)))
        when(mockPushPullNotificationService.getBox(any())(any(), any())).thenReturn(Future.successful(None))

        val application = baseApplicationBuilder
          .overrides(
            bind[DepartureIdRepository].toInstance(mockDepartureIdRepository),
            bind[SubmitMessageService].toInstance(mockSubmitMessageService),
            bind[PushPullNotificationService].toInstance(mockPushPullNotificationService)
          )
          .build()

        running(application) {

          val request = FakeRequest(POST, routes.DeparturesController.post().url)
            .withHeaders("channel" -> web.toString)
            .withXmlBody(requestXmlBody)

          val result = route(application, request).value

          contentAsString(result) mustBe "Message failed schema validation"
          status(result) mustEqual BAD_REQUEST
        }
      }

      "must return BadRequest if the message is not an departure declaration" in {
        val mockDepartureIdRepository       = mock[DepartureIdRepository]
        val mockPushPullNotificationService = mock[PushPullNotificationService]

        when(mockDepartureIdRepository.nextId()).thenReturn(Future.successful(DepartureId(1)))
        when(mockPushPullNotificationService.getBox(any())(any(), any())).thenReturn(Future.successful(None))

        val application =
          baseApplicationBuilder
            .overrides(
              bind[DepartureIdRepository].toInstance(mockDepartureIdRepository),
              bind[PushPullNotificationService].toInstance(mockPushPullNotificationService)
            )
            .build()

        running(application) {
          val requestXmlBody = <InvalidRootNode></InvalidRootNode>

          val request = FakeRequest(POST, routes.DeparturesController.post().url)
            .withHeaders("channel" -> web.toString)
            .withXmlBody(requestXmlBody)

          val result = route(application, request).value

          contentAsString(result) mustEqual "The root element name does not match 'CC015B'"
          status(result) mustEqual BAD_REQUEST
          header("Location", result) must not be defined
        }
      }

      "must return InternalServerError if there has been a rejection from EIS due to virus found or invalid token" in {
        val mockDepartureIdRepository       = mock[DepartureIdRepository]
        val mockSubmitMessageService        = mock[SubmitMessageService]
        val mockPushPullNotificationService = mock[PushPullNotificationService]

        val departureId = DepartureId(1)

        when(mockDepartureIdRepository.nextId()).thenReturn(Future.successful(departureId))
        when(mockSubmitMessageService.submitDeparture(any())(any())).thenReturn(Future.successful(SubmissionProcessingResult.SubmissionFailureInternal))
        when(mockPushPullNotificationService.getBox(any())(any(), any())).thenReturn(Future.successful(None))

        val application = baseApplicationBuilder
          .overrides(
            bind[DepartureIdRepository].toInstance(mockDepartureIdRepository),
            bind[SubmitMessageService].toInstance(mockSubmitMessageService),
            bind[PushPullNotificationService].toInstance(mockPushPullNotificationService)
          )
          .build()

        running(application) {

          val request = FakeRequest(POST, routes.DeparturesController.post().url)
            .withHeaders("channel" -> web.toString)
            .withXmlBody(requestXmlBody)

          val result = route(application, request).value

          contentAsString(result) mustBe empty
          status(result) mustEqual INTERNAL_SERVER_ERROR
        }
      }
    }
  }

  "/:departureId GET" - {

    "must return Ok with the retrieved departure" in {
      val mockDepartureRepository = mock[DepartureRepository]

      val application = baseApplicationBuilder
        .overrides(bind[DepartureRepository].toInstance(mockDepartureRepository))
        .build()

      val departure = Arbitrary.arbitrary[Departure].sample.value.copy(eoriNumber = "eori")
      when(mockDepartureRepository.get(any(), any())).thenReturn(Future.successful(Some(departure)))

      running(application) {
        val request = FakeRequest(GET, routes.DeparturesController.get(DepartureId(1)).url)
          .withHeaders("channel" -> departure.channel.toString)

        val result = route(application, request).value

        status(result) mustEqual OK
        contentAsJson(result) mustEqual Json.toJson(ResponseDeparture.build(departure))
      }
    }

    "must return Not Found if departure doesn't exist" in {
      val mockDepartureRepository = mock[DepartureRepository]

      val application = baseApplicationBuilder
        .overrides(bind[DepartureRepository].toInstance(mockDepartureRepository))
        .build()

      when(mockDepartureRepository.get(any(), any())).thenReturn(Future.successful(None))

      running(application) {
        val request = FakeRequest(GET, routes.DeparturesController.get(DepartureId(1)).url)
          .withHeaders("channel" -> web.toString)
        val result = route(application, request).value

        contentAsString(result) mustBe empty
        status(result) mustEqual NOT_FOUND
      }
    }

    "must return Not Found if departure eori doesn't match" in {
      val mockDepartureRepository = mock[DepartureRepository]

      val application = baseApplicationBuilder
        .overrides(bind[DepartureRepository].toInstance(mockDepartureRepository))
        .build()

      val departure = Arbitrary.arbitrary[Departure].sample.value.copy(eoriNumber = "eori2")
      when(mockDepartureRepository.get(any(), any())).thenReturn(Future.successful(Some(departure)))

      running(application) {
        val request = FakeRequest(GET, routes.DeparturesController.get(DepartureId(1)).url)
          .withHeaders("channel" -> departure.channel.toString)
        val result = route(application, request).value

        contentAsString(result) mustBe empty
        status(result) mustEqual NOT_FOUND
      }
    }

    "must return an INTERNAL_SERVER_ERROR when we cannot retrieve the departure" in {
      val mockDepartureRepository = mock[DepartureRepository]

      when(mockDepartureRepository.get(any(), any()))
        .thenReturn(Future.failed(new Exception))

      val application = baseApplicationBuilder
        .overrides(bind[DepartureRepository].toInstance(mockDepartureRepository))
        .build()

      running(application) {
        val request = FakeRequest(GET, routes.DeparturesController.get(DepartureId(1)).url)
          .withHeaders("channel" -> web.toString)
        val result = route(application, request).value

        status(result) mustEqual INTERNAL_SERVER_ERROR
      }
    }
  }
  "/GET" - {
    "must return all departures from database" in {
      val mockDepartureRepository = mock[DepartureRepository]

      val departure = Arbitrary.arbitrary[Departure].sample.value.copy(eoriNumber = "eori")
      val departureWithoutMessages = DepartureWithoutMessages(
        departure.departureId,
        departure.channel,
        departure.eoriNumber,
        departure.movementReferenceNumber,
        departure.referenceNumber,
        departure.status,
        departure.created,
<<<<<<< HEAD
        departure.updated,
        departure.notificationBox
=======
        departure.lastUpdated
>>>>>>> 88a4a257
      )
      val responseDeparture = ResponseDeparture.build(departure)

      when(mockDepartureRepository.fetchAllDepartures(any(), any(), any())).thenReturn(Future.successful(Seq(departureWithoutMessages)))

      val application = baseApplicationBuilder
        .overrides(bind[DepartureRepository].toInstance(mockDepartureRepository))
        .build()

      running(application) {
        val request = FakeRequest(GET, routes.DeparturesController.getDepartures().url)
          .withHeaders("channel" -> departure.channel.toString)
        val result = route(application, request).value

        status(result) mustEqual OK
        contentAsJson(result) mustEqual Json.toJson(ResponseDepartures(Seq(responseDeparture)))
      }
    }

    "must return empty sequence when there are no departures in database" in {
      val mockDepartureRepository = mock[DepartureRepository]

      when(mockDepartureRepository.fetchAllDepartures(any(), any(), any())).thenReturn(Future.successful(Seq.empty))

      val application = baseApplicationBuilder
        .overrides(bind[DepartureRepository].toInstance(mockDepartureRepository))
        .build()

      running(application) {
        val request = FakeRequest(GET, routes.DeparturesController.getDepartures().url)
          .withHeaders("channel" -> web.toString)
        val result = route(application, request).value

        status(result) mustEqual OK
        contentAsJson(result) mustEqual Json.toJson(ResponseDepartures(Seq.empty))
      }
    }
    "must return INTERNAL_SERVER_ERROR when we cannot retrieve departures" in {
      val mockDepartureRepository = mock[DepartureRepository]

      when(mockDepartureRepository.fetchAllDepartures(any(), any(), any())).thenReturn(Future.failed(new Exception))

      val application = baseApplicationBuilder
        .overrides(bind[DepartureRepository].toInstance(mockDepartureRepository))
        .build()

      running(application) {
        val request = FakeRequest(GET, routes.DeparturesController.getDepartures().url)
          .withHeaders("channel" -> web.toString)
        val result = route(application, request).value

        contentAsString(result) mustBe empty
        status(result) mustEqual INTERNAL_SERVER_ERROR
      }
    }
  }
}<|MERGE_RESOLUTION|>--- conflicted
+++ resolved
@@ -542,12 +542,8 @@
         departure.referenceNumber,
         departure.status,
         departure.created,
-<<<<<<< HEAD
-        departure.updated,
+        departure.lastUpdated,
         departure.notificationBox
-=======
-        departure.lastUpdated
->>>>>>> 88a4a257
       )
       val responseDeparture = ResponseDeparture.build(departure)
 
