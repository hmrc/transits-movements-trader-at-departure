/*
 * Copyright 2021 HM Revenue & Customs
 *
 * Licensed under the Apache License, Version 2.0 (the "License");
 * you may not use this file except in compliance with the License.
 * You may obtain a copy of the License at
 *
 *     http://www.apache.org/licenses/LICENSE-2.0
 *
 * Unless required by applicable law or agreed to in writing, software
 * distributed under the License is distributed on an "AS IS" BASIS,
 * WITHOUT WARRANTIES OR CONDITIONS OF ANY KIND, either express or implied.
 * See the License for the specific language governing permissions and
 * limitations under the License.
 */

package services

import base.SpecBase
import config.Constants
import connectors.PushPullNotificationConnector
import models.Box
import models.BoxId
import models.DepartureId
import models.DepartureMessageNotification
import models.MessageId
import models.MessageType
import org.mockito.ArgumentMatchers._
import org.mockito.BDDMockito._
import org.mockito.Mockito.reset
import org.scalacheck.Gen
import org.scalatest.BeforeAndAfterEach
import org.scalatestplus.scalacheck.ScalaCheckPropertyChecks
import play.api.test.Helpers._
import uk.gov.hmrc.http.HeaderCarrier
import uk.gov.hmrc.http.UpstreamErrorResponse

import java.time.LocalDateTime
import scala.concurrent.Await
import scala.concurrent.ExecutionContext
import scala.concurrent.ExecutionContext.Implicits.global
import scala.concurrent.Future
import scala.concurrent.duration._

class PushPullNotificationServiceSpec extends SpecBase with BeforeAndAfterEach with ScalaCheckPropertyChecks {
  val mockConnector = mock[PushPullNotificationConnector]
  val service       = new PushPullNotificationService(mockConnector)

  override protected def beforeEach(): Unit = reset(mockConnector)

  val testBoxId    = "1c5b9365-18a6-55a5-99c9-83a091ac7f26"
  val testClientId = "X5ZasuQLH0xqKooV_IEw6yjQNfEa"
  val testBox      = Box(BoxId(testBoxId), Constants.BoxName)

  private def requestId(departureId: DepartureId): String =
    s"/customs/transits/movements/departures/${departureId.index}"

  "PushPullNotificationService" - {

    "getBox" - {

      "return a Some(box) when connector call returns 200" in {
        val mockedGetBox     = mockConnector.getBox(anyString())(any[ExecutionContext], any[HeaderCarrier])
        val successfulResult = Future.successful(Right(testBox))

        given(mockedGetBox).willReturn(successfulResult)

        Await.result(service.getBox(testClientId), 30.seconds).mustEqual(Some(testBox))
      }

      "return None when any 4xx or 5xx Http status returned" in {
        val errorGenerator: Gen[Int] = Gen.oneOf(
          Seq(
            INTERNAL_SERVER_ERROR,
            BAD_REQUEST,
            FORBIDDEN,
            GATEWAY_TIMEOUT,
            NOT_FOUND,
            NOT_IMPLEMENTED,
            SERVICE_UNAVAILABLE,
            UNAUTHORIZED
          )
        )

        forAll(errorGenerator) {
          code =>
            val mockedGetBox = mockConnector.getBox(anyString())(any[ExecutionContext], any[HeaderCarrier])
            val testMessage  = "this is a test message"
            val failedResult = Future.successful(Left(UpstreamErrorResponse(testMessage, code)))

            given(mockedGetBox).willReturn(failedResult)

            Await.result(service.getBox(testClientId), 30.seconds).mustEqual(None)
        }
      }
    }

    "sendPushNotification" - {
      "should return a unit value when connector call succeeds" in {
        val boxIdMatcher = refEq(testBoxId).asInstanceOf[BoxId]

        val mockedPostNotification = mockConnector.postNotification(boxIdMatcher, any[DepartureMessageNotification])(any[ExecutionContext], any[HeaderCarrier])
        val successfulResult       = Future.successful(Right(()))

        val testDepartureId = DepartureId(1)
        val testMessageUri  = requestId(testDepartureId) + "/messages" + ""
<<<<<<< HEAD
        val testBody        = <test>test content</test>

        val testNotification = DepartureMessageNotification(
          testMessageUri,
          requestId(testDepartureId),
          testDepartureId,
          MessageId.fromIndex(1),
          LocalDateTime.now,
          MessageType.DepartureDeclaration,
          Some(testBody)
        )
=======

        val testNotification = DepartureMessageNotification(testMessageUri,
                                                            requestId(testDepartureId),
                                                            testDepartureId,
                                                            MessageId(2),
                                                            LocalDateTime.now,
                                                            MessageType.DepartureDeclaration)
>>>>>>> b01dd4c4

        given(mockedPostNotification).willReturn(successfulResult)

        Await.result(service.sendPushNotification(testBox.boxId, testNotification), 30.seconds).mustEqual(())
      }

      "should not return anything when call fails" in {

        val boxIdMatcher = refEq(testBoxId).asInstanceOf[BoxId]

        val mockedPostNotification = mockConnector.postNotification(boxIdMatcher, any[DepartureMessageNotification])(any[ExecutionContext], any[HeaderCarrier])

        val testDepartureId = DepartureId(1)
        val testMessageUri  = requestId(testDepartureId) + "/messages" + ""
<<<<<<< HEAD
        val testBody        = <test>test content</test>

        val testNotification = DepartureMessageNotification(
          testMessageUri,
          requestId(testDepartureId),
          testDepartureId,
          MessageId.fromIndex(1),
          LocalDateTime.now,
          MessageType.DepartureDeclaration,
          Some(testBody)
        )
=======

        val testNotification = DepartureMessageNotification(testMessageUri,
                                                            requestId(testDepartureId),
                                                            testDepartureId,
                                                            MessageId(2),
                                                            LocalDateTime.now,
                                                            MessageType.DepartureDeclaration)
>>>>>>> b01dd4c4

        given(mockedPostNotification).willReturn(Future.failed(new RuntimeException))

        Await.result(service.sendPushNotification(testBox.boxId, testNotification), 30.seconds).mustEqual(())

      }
    }
  }
}<|MERGE_RESOLUTION|>--- conflicted
+++ resolved
@@ -104,27 +104,18 @@
 
         val testDepartureId = DepartureId(1)
         val testMessageUri  = requestId(testDepartureId) + "/messages" + ""
-<<<<<<< HEAD
         val testBody        = <test>test content</test>
 
         val testNotification = DepartureMessageNotification(
           testMessageUri,
           requestId(testDepartureId),
           testDepartureId,
-          MessageId.fromIndex(1),
+          MessageId(2),
           LocalDateTime.now,
           MessageType.DepartureDeclaration,
           Some(testBody)
         )
-=======
 
-        val testNotification = DepartureMessageNotification(testMessageUri,
-                                                            requestId(testDepartureId),
-                                                            testDepartureId,
-                                                            MessageId(2),
-                                                            LocalDateTime.now,
-                                                            MessageType.DepartureDeclaration)
->>>>>>> b01dd4c4
 
         given(mockedPostNotification).willReturn(successfulResult)
 
@@ -139,27 +130,17 @@
 
         val testDepartureId = DepartureId(1)
         val testMessageUri  = requestId(testDepartureId) + "/messages" + ""
-<<<<<<< HEAD
         val testBody        = <test>test content</test>
 
         val testNotification = DepartureMessageNotification(
           testMessageUri,
           requestId(testDepartureId),
           testDepartureId,
-          MessageId.fromIndex(1),
+          MessageId(2),
           LocalDateTime.now,
           MessageType.DepartureDeclaration,
           Some(testBody)
         )
-=======
-
-        val testNotification = DepartureMessageNotification(testMessageUri,
-                                                            requestId(testDepartureId),
-                                                            testDepartureId,
-                                                            MessageId(2),
-                                                            LocalDateTime.now,
-                                                            MessageType.DepartureDeclaration)
->>>>>>> b01dd4c4
 
         given(mockedPostNotification).willReturn(Future.failed(new RuntimeException))
 
