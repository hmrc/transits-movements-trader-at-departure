/*
 * Copyright 2021 HM Revenue & Customs
 *
 * Licensed under the Apache License, Version 2.0 (the "License");
 * you may not use this file except in compliance with the License.
 * You may obtain a copy of the License at
 *
 *     http://www.apache.org/licenses/LICENSE-2.0
 *
 * Unless required by applicable law or agreed to in writing, software
 * distributed under the License is distributed on an "AS IS" BASIS,
 * WITHOUT WARRANTIES OR CONDITIONS OF ANY KIND, either express or implied.
 * See the License for the specific language governing permissions and
 * limitations under the License.
 */

package models

import java.time.LocalDateTime

import cats.data._
import cats.implicits._
import play.api.libs.functional.syntax._
import play.api.libs.json._

trait BaseDeparture {
  def departureId: DepartureId
  def channel: ChannelType
  def eoriNumber: String
  def movementReferenceNumber: Option[MovementReferenceNumber]
  def referenceNumber: String
  def status: DepartureStatus
  def created: LocalDateTime
<<<<<<< HEAD
  def updated: LocalDateTime
  def notificationBox: Option[Box]
}

case class Departure(
  departureId: DepartureId,
  channel: ChannelType,
  eoriNumber: String,
  movementReferenceNumber: Option[MovementReferenceNumber],
  referenceNumber: String,
  status: DepartureStatus,
  created: LocalDateTime,
  updated: LocalDateTime,
  nextMessageCorrelationId: Int,
  messages: NonEmptyList[Message],
  notificationBox: Option[Box]
) extends BaseDeparture {
=======
  def lastUpdated: LocalDateTime
}

case class Departure(departureId: DepartureId,
                     channel: ChannelType,
                     eoriNumber: String,
                     movementReferenceNumber: Option[MovementReferenceNumber],
                     referenceNumber: String,
                     status: DepartureStatus,
                     created: LocalDateTime,
                     lastUpdated: LocalDateTime,
                     nextMessageCorrelationId: Int,
                     messages: NonEmptyList[Message])
    extends BaseDeparture {
>>>>>>> 88a4a257

  def nextMessageId: MessageId = MessageId.fromIndex(messages.length)

  def messagesWithId: NonEmptyList[(Message, MessageId)] =
    messages.mapWithIndex(_ -> MessageId.fromIndex(_))

}

object Departure {

  implicit def formatsNonEmptyList[A](implicit listReads: Reads[List[A]], listWrites: Writes[List[A]]): Format[NonEmptyList[A]] =
    new Format[NonEmptyList[A]] {
      override def writes(o: NonEmptyList[A]): JsValue = Json.toJson(o.toList)

      override def reads(json: JsValue): JsResult[NonEmptyList[A]] = json.validate(listReads).map(NonEmptyList.fromListUnsafe)
    }

  implicit val readsDeparture: Reads[Departure] =
    (
      (__ \ "_id").read[DepartureId] and
        (__ \ "channel").read[ChannelType] and
        (__ \ "eoriNumber").read[String] and
        (__ \ "movementReferenceNumber").readNullable[MovementReferenceNumber] and
        (__ \ "referenceNumber").read[String] and
        (__ \ "status").read[DepartureStatus] and
        (__ \ "created").read(MongoDateTimeFormats.localDateTimeRead) and
        (__ \ "lastUpdated").read(MongoDateTimeFormats.localDateTimeRead) and
        (__ \ "nextMessageCorrelationId").read[Int] and
        (__ \ "messages").read[NonEmptyList[Message]] and
        (__ \ "notificationBox").readNullable[Box]
    )(Departure.apply _)

  implicit def writesDeparture(implicit write: Writes[LocalDateTime]): OWrites[Departure] =
    (
      (__ \ "_id").write[DepartureId] and
        (__ \ "channel").write[ChannelType] and
        (__ \ "eoriNumber").write[String] and
        (__ \ "movementReferenceNumber").writeNullable[MovementReferenceNumber] and
        (__ \ "referenceNumber").write[String] and
        (__ \ "status").write[DepartureStatus] and
        (__ \ "created").write(write) and
        (__ \ "lastUpdated").write(write) and
        (__ \ "nextMessageCorrelationId").write[Int] and
        (__ \ "messages").write[NonEmptyList[Message]] and
        (__ \ "notificationBox").writeNullable[Box]
    )(unlift(Departure.unapply))

}<|MERGE_RESOLUTION|>--- conflicted
+++ resolved
@@ -31,8 +31,7 @@
   def referenceNumber: String
   def status: DepartureStatus
   def created: LocalDateTime
-<<<<<<< HEAD
-  def updated: LocalDateTime
+  def lastUpdated: LocalDateTime
   def notificationBox: Option[Box]
 }
 
@@ -44,27 +43,11 @@
   referenceNumber: String,
   status: DepartureStatus,
   created: LocalDateTime,
-  updated: LocalDateTime,
+  lastUpdated: LocalDateTime,
   nextMessageCorrelationId: Int,
   messages: NonEmptyList[Message],
   notificationBox: Option[Box]
 ) extends BaseDeparture {
-=======
-  def lastUpdated: LocalDateTime
-}
-
-case class Departure(departureId: DepartureId,
-                     channel: ChannelType,
-                     eoriNumber: String,
-                     movementReferenceNumber: Option[MovementReferenceNumber],
-                     referenceNumber: String,
-                     status: DepartureStatus,
-                     created: LocalDateTime,
-                     lastUpdated: LocalDateTime,
-                     nextMessageCorrelationId: Int,
-                     messages: NonEmptyList[Message])
-    extends BaseDeparture {
->>>>>>> 88a4a257
 
   def nextMessageId: MessageId = MessageId.fromIndex(messages.length)
 
