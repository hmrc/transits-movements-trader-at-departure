/*
 * Copyright 2021 HM Revenue & Customs
 *
 * Licensed under the Apache License, Version 2.0 (the "License");
 * you may not use this file except in compliance with the License.
 * You may obtain a copy of the License at
 *
 *     http://www.apache.org/licenses/LICENSE-2.0
 *
 * Unless required by applicable law or agreed to in writing, software
 * distributed under the License is distributed on an "AS IS" BASIS,
 * WITHOUT WARRANTIES OR CONDITIONS OF ANY KIND, either express or implied.
 * See the License for the specific language governing permissions and
 * limitations under the License.
 */

package connectors

import com.github.tomakehurst.wiremock.client.WireMock._
import config.Constants
import models.Box
import models.BoxId
import models.DepartureId
import models.DepartureMessageNotification
import models.MessageId
import models.MessageType
import org.scalacheck.Gen
import org.scalatest.concurrent.IntegrationPatience
import org.scalatest.concurrent.ScalaFutures
import org.scalatest.freespec.AnyFreeSpec
import org.scalatest.matchers.must.Matchers
import org.scalatestplus.scalacheck.ScalaCheckPropertyChecks._
import play.api.test.Helpers._
import uk.gov.hmrc.http.HeaderCarrier

import scala.concurrent.ExecutionContext.Implicits.global
import java.time.LocalDateTime

class PushPullNotificationConnectorSpec extends AnyFreeSpec with WiremockSuite with ScalaFutures with Matchers with IntegrationPatience {
  override protected def portConfigKey: String = "microservice.services.push-pull-notifications-api.port"

  implicit val headerCarrier: HeaderCarrier = HeaderCarrier()

  private def requestId(departureId: DepartureId): String =
    s"/customs/transits/movements/departures/${departureId.index}"

  "PushPullNotificationConnector" - {

    "getBox" - {

      val testBoxId    = "1c5b9365-18a6-55a5-99c9-83a091ac7f26"
      val testClientId = "X5ZasuQLH0xqKooV_IEw6yjQNfEa"

      "should return a Right[Box] when the pushPullNotification API returns 200 and valid JSON" in {
        server.stubFor {
          get(urlPathEqualTo("/box")).willReturn(
            aResponse()
              .withStatus(OK)
              .withBody(s"""
                {
                  "boxId": "$testBoxId",
                  "boxName":"${Constants.BoxName}",
                  "boxCreator":{
                      "clientId": "$testClientId"
                  },
                  "subscriber": {
                      "subscribedDateTime": "2020-06-01T10:27:33.613+0000",
                      "callBackUrl": "https://www.example.com/callback",
                      "subscriptionType": "API_PUSH_SUBSCRIBER"
                  }
                }
              """)
          )
        }

        val app = appBuilder.build()

        running(app) {
          val connector = app.injector.instanceOf[PushPullNotificationConnector]
          val result    = connector.getBox(testClientId)

          result.futureValue.right.get mustEqual Box(BoxId(testBoxId), Constants.BoxName)
        }

      }

      "should return Left when the pushPullNotification API returns 404" in {
        server.stubFor {
          get(urlPathEqualTo("/box")).willReturn(
            aResponse()
              .withStatus(NOT_FOUND)
          )
        }

        val app = appBuilder.build()

        running(app) {
          val connector    = app.injector.instanceOf[PushPullNotificationConnector]
          val futureResult = connector.getBox(testClientId)
          val result       = futureResult.futureValue

          assert(result.isLeft)
          result.left.get.statusCode mustBe NOT_FOUND
        }
      }

      "should return Left when the pushPullNotification API returns 500" in {
        server.stubFor {
          get(urlPathEqualTo("/box")).willReturn(
            aResponse()
              .withStatus(INTERNAL_SERVER_ERROR)
          )
        }

        val app = appBuilder.build()

        running(app) {
          val connector    = app.injector.instanceOf[PushPullNotificationConnector]
          val futureResult = connector.getBox(testClientId)
          val result       = futureResult.futureValue

          assert(result.isLeft)
          result.left.get.statusCode mustBe INTERNAL_SERVER_ERROR
        }
      }
    }

    "postNotification" - {

      val testBoxId       = "1c5b9365-18a6-55a5-99c9-83a091ac7f26"
      val testUrlPath     = s"/box/$testBoxId/notifications"
<<<<<<< HEAD
      val testBody        = <test>test content</test>
      val testDepartureId = DepartureId(1)
      val testMessageUri  = requestId(testDepartureId) + "/messages" + ""
      val testNotification =
        DepartureMessageNotification(testMessageUri,
                                     requestId(testDepartureId),
                                     testDepartureId,
                                     MessageId(2),
                                     LocalDateTime.now,
                                     MessageType.DepartureDeclaration,
                                     Some(testBody))
=======
      val testEori        = "1234567800"
      val testDepartureId = DepartureId(1)
      val testMessageUri  = requestId(testDepartureId) + "/messages" + ""
      val testNotification =
        DepartureMessageNotification(
          testMessageUri,
          requestId(testDepartureId),
          testEori,
          testDepartureId,
          MessageId(2),
          LocalDateTime.now,
          MessageType.DepartureDeclaration
        )
>>>>>>> 9a87c4ad

      "should return a Right[Unit] when the notification is successfully POSTed" in {

        server.stubFor {
          post(urlPathEqualTo(testUrlPath)).willReturn(aResponse().withStatus(CREATED))
        }

        val app = appBuilder.build()

        running(app) {
          val connector = app.injector.instanceOf[PushPullNotificationConnector]
          val result    = connector.postNotification(BoxId(testBoxId), testNotification)

          result.futureValue.right.get.mustEqual(())
        }
      }

      "should return a Left[UpstreamErrorResponse] when any 4xx or 5xx error is returned" in {
        val errorGenerator: Gen[Int] = Gen.oneOf(
          Seq(
            INTERNAL_SERVER_ERROR,
            BAD_REQUEST,
            FORBIDDEN,
            GATEWAY_TIMEOUT,
            NOT_FOUND,
            NOT_IMPLEMENTED,
            SERVICE_UNAVAILABLE,
            UNAUTHORIZED
          )
        )

        val app = appBuilder.build()

        running(app) {
          forAll(errorGenerator) {
            code =>
              server.stubFor {
                post(urlPathEqualTo(testUrlPath)).willReturn(aResponse().withStatus(code))
              }

              val connector = app.injector.instanceOf[PushPullNotificationConnector]
              val result    = connector.postNotification(BoxId(testBoxId), testNotification)

              result.futureValue.left.get.statusCode mustBe code

          }
        }
      }

    }
  }

}<|MERGE_RESOLUTION|>--- conflicted
+++ resolved
@@ -129,19 +129,7 @@
 
       val testBoxId       = "1c5b9365-18a6-55a5-99c9-83a091ac7f26"
       val testUrlPath     = s"/box/$testBoxId/notifications"
-<<<<<<< HEAD
       val testBody        = <test>test content</test>
-      val testDepartureId = DepartureId(1)
-      val testMessageUri  = requestId(testDepartureId) + "/messages" + ""
-      val testNotification =
-        DepartureMessageNotification(testMessageUri,
-                                     requestId(testDepartureId),
-                                     testDepartureId,
-                                     MessageId(2),
-                                     LocalDateTime.now,
-                                     MessageType.DepartureDeclaration,
-                                     Some(testBody))
-=======
       val testEori        = "1234567800"
       val testDepartureId = DepartureId(1)
       val testMessageUri  = requestId(testDepartureId) + "/messages" + ""
@@ -153,9 +141,9 @@
           testDepartureId,
           MessageId(2),
           LocalDateTime.now,
-          MessageType.DepartureDeclaration
+          MessageType.DepartureDeclaration,
+          Some(testBody)
         )
->>>>>>> 9a87c4ad
 
       "should return a Right[Unit] when the notification is successfully POSTed" in {
 
